import { toast } from "sonner";
import { useForm } from "react-hook-form";
import { zodResolver } from "@hookform/resolvers/zod";
import * as z from "zod";
import { Button } from "@/components/ui/button";
import {
  Form,
  FormControl,
  FormField,
  FormItem,
  FormLabel,
} from "@/components/ui/form";
import { Input } from "@/components/ui/input";
import { Textarea } from "@/components/ui/textarea";
import { useTranslation } from "react-i18next";
import { ChevronDown, ChevronUp, SquarePen } from "lucide-react";
import {
  Tooltip,
  TooltipContent,
  TooltipProvider,
  TooltipTrigger,
} from "../ui/tooltip";
import { RadioGroup, RadioGroupItem } from "../ui/radio-group";
import { useEffect, useState } from "react";
import { useMutation, useQuery, useQueryClient } from "@tanstack/react-query";
import {
  GetAllEntities,
  GetEntityDetails,
  UpdateEntityFieldsString,
} from "../../../wailsjs/go/main/Core";
import {
  Select,
  SelectTrigger,
  SelectValue,
  SelectContent,
  SelectItem,
} from "@/components/ui/select";

import data from "@/assets/dependency.json";
import { TagsInput } from "../ui/tags-input";
import { useContext } from "@/store";
<<<<<<< HEAD
import { json } from "stream/consumers";
=======
import { Checkbox } from "../ui/checkbox";
>>>>>>> 3f9ef0a2

export function LineForm({ entityId }: { entityId: string }) {
  const [meta, setMeta] = useState<{ UpdatedAt?: string; UpdatedBy?: string }>(
    {}
  );
  const [observer, setObserver] = useState(0);
  const [formReady, setFormReady] = useState(false);
  const { dbState, lastUpdate } = useContext();

  useEffect(() => {
    (async () => {
      const line = await GetEntityDetails("line", entityId);
      setMeta({ UpdatedAt: line.UpdatedAt, UpdatedBy: line.UpdatedBy });
      const json = JSON.parse(localStorage.getItem(entityId) ?? "{}");
      form.reset({
        Name: json.Name ?? line.Name ?? "",
        Comment: json.Comment ?? line.Comment ?? "",
        StatusColor: json.StatusColor ?? line.StatusColor ?? "empty",
        AssemblyArea: json.AssemblyArea ?? line.AssemblyArea ?? "",
      });
      setFormReady(true);
      queryClient.invalidateQueries({
        queryKey: ["line", entityId],
      });
    })();
  }, [observer, dbState]);

  const formSchema = z.object({
    Name: z.string().optional(),
    Comment: z.string().optional(),
    StatusColor: z.string().optional(),
    AssemblyArea: z.string().max(3).optional(),
  });

  function clearDrafts() {
    localStorage.removeItem(entityId);
    setObserver((prev) => prev + 1);
  }

  function checkDraftsAvailable() {
    return localStorage.getItem(entityId) != null ? true : false;
  }

  const { t } = useTranslation();

  const queryClient = useQueryClient();

  const { data: line } = useQuery({
    queryKey: ["line", entityId],
    queryFn: async () => {
      const values = form.getValues();
      const res: Record<string, any> = {};
      Object.entries(values).forEach(([key, value]) => {
        JSON.parse(localStorage.getItem(entityId) ?? "{}")[key] != null
          ? (res[key] = { data: value, draft: true })
          : { data: value, draft: false };
      });
      return res;
    },
    enabled: formReady,
  });

  const { mutate: discardDrafts } = useMutation({
    mutationFn: async () => {
      await clearDrafts();
    },
    onSuccess: async () => {
      queryClient.invalidateQueries({
        queryKey: ["line", entityId],
      });
    },
  });

  const form = useForm<z.infer<typeof formSchema>>({
    resolver: zodResolver(formSchema),
  });

  const { mutate: submitForm } = useMutation({
    mutationFn: async () => {
      await onSubmit();
    },
    onSuccess: async () => {
      queryClient.invalidateQueries();
    },
  });

  async function onSubmit() {
    if (!checkDraftsAvailable()) return toast.error(t("NoDraft"));

    let changesRecord: Record<string, string> = {};

    const lineDb = await GetEntityDetails("line", entityId);
    if (!line) return;
    Object.entries(line).forEach(([key, value]) => {
      if (value.draft && lineDb.key != value.data) {
        changesRecord[key] = value.data;
      }
    });

    await UpdateEntityFieldsString(
      String(localStorage.getItem("name")),
      "line",
      entityId,
      lastUpdate ?? "",
      changesRecord
    );

    discardDrafts();

    toast.success(t("SubmitSuccess", { entityType: t("line") }));
  }

  const [commentOpen, setCommentOpen] = useState(false);

  return (
    formReady && (
      <Form {...form}>
        <form
          onSubmit={form.handleSubmit(() => submitForm())}
          className="py-5 pt-7 flex flex-col gap-8"
        >
          <div className="flex gap-3 items-center justify-between">
            <Button
              variant="ghost"
              size="icon"
              onClick={() => setCommentOpen(commentOpen ? false : true)}
              type="button"
            >
              {commentOpen ? <ChevronUp /> : <ChevronDown />}
            </Button>
            <div className="flex gap-3 items-center">
              {line && line.StatusColor?.draft && <SquarePen size={15} />}
              <FormField
                control={form.control}
                name="StatusColor"
                render={({ field }) => (
                  <FormItem>
                    <FormControl>
                      <RadioGroup
                        className="flex gap-1.5"
                        value={field.value ?? "empty"}
                        onValueChange={(value: string) => {
                          field.onChange(value);
                          const json = JSON.parse(
                            localStorage.getItem(entityId) ?? "{}"
                          );
                          json.StatusColor = value;
                          localStorage.setItem(entityId, JSON.stringify(json));
                          queryClient.invalidateQueries({
                            queryKey: ["line", entityId],
                          });
                        }}
                      >
                        <RadioGroupItem
                          value="empty"
                          aria-label="empty"
                          className="size-6 border bg-background"
                        />
                        <RadioGroupItem
                          value="red"
                          aria-label="red"
                          className="size-6 border bg-red-500"
                        />
                        <RadioGroupItem
                          value="amber"
                          aria-label="amber"
                          className="size-6 border bg-amber-500"
                        />
                        <RadioGroupItem
                          value="emerald"
                          aria-label="emerald"
                          className="size-6 border bg-emerald-500"
                        />
                      </RadioGroup>
                    </FormControl>
                  </FormItem>
                )}
              />
            </div>
          </div>
          {commentOpen && (
            <div className="flex flex-col gap-3">
              <div className="flex gap-3 ">
                <FormLabel>{t("Comment")}</FormLabel>
                {line && line.Comment?.draft && <SquarePen size={15} />}
              </div>

              <FormField
                control={form.control}
                name="Comment"
                render={({ field }) => (
                  <FormItem>
                    <FormControl>
                      <Textarea
                        {...field}
                        value={field.value ?? ""}
                        onChange={(e) => {
                          field.onChange(e.target.value);
                          const json = JSON.parse(
                            localStorage.getItem(entityId) ?? "{}"
                          );
                          json.Comment = e.target.value;
                          localStorage.setItem(entityId, JSON.stringify(json));
                          queryClient.invalidateQueries({
                            queryKey: ["line", entityId],
                          });
                        }}
                        className="h-32 resize-none"
                      />
                    </FormControl>
                  </FormItem>
                )}
              />
            </div>
          )}

          <FormField
            control={form.control}
            name="Name"
            render={({ field }) => (
              <FormItem>
                <div className="flex gap-3">
                  <FormLabel>{t("Name")}</FormLabel>
                  {line && line.Name?.draft && <SquarePen size={15} />}
                </div>
                <FormControl>
                  <Input
                    {...field}
                    value={field.value ?? ""}
                    onChange={(e) => {
                      field.onChange(e.target.value);
                      const json = JSON.parse(
                        localStorage.getItem(entityId) ?? "{}"
                      );
                      json.Name = e.target.value;
                      localStorage.setItem(entityId, JSON.stringify(json));
                      queryClient.invalidateQueries({
                        queryKey: ["line", entityId],
                      });
                    }}
                  />
                </FormControl>
              </FormItem>
            )}
          />

          <FormField
            control={form.control}
            name="AssemblyArea"
            render={({ field }) => (
              <FormItem>
                <div className="flex gap-3">
                  <FormLabel>{t("AssemblyArea")}</FormLabel>
                  {line && line.AssemblyArea?.draft && <SquarePen size={15} />}
                </div>
                <FormControl>
                  <Input
                    {...field}
                    value={field.value ?? ""}
                    onChange={(e) => {
                      field.onChange(e.target.value);
                      const json = JSON.parse(
                        localStorage.getItem(entityId) ?? "{}"
                      );
                      json.AssemblyArea = e.target.value;
                      localStorage.setItem(entityId, JSON.stringify(json));
                      queryClient.invalidateQueries({
                        queryKey: ["line", entityId],
                      });
                    }}
                  />
                </FormControl>
              </FormItem>
            )}
          />
          <div className="flex gap-5 justify-center">
            <Button
              variant="outline"
              type="button"
              onClick={async () => discardDrafts()}
              className="w-full"
            >
              {t("Discard")}
            </Button>
            <Button variant="outline" type="submit" className="w-full">
              {t("Submit")}
            </Button>
          </div>
          <div className="flex justify-center items-center">
            <div className="max-w-80 text-center italic text-sm">
              {t("EntityMetaData", {
                name: meta?.UpdatedBy,
                date: meta?.UpdatedAt?.split("T")[0]
                  .split("-")
                  .reverse()
                  .join("."),
                time: meta?.UpdatedAt?.split("T")[1]
                  .split(".")[0]
                  .split(":")
                  .slice(0, 2)
                  .join(":"),
              })}
            </div>
          </div>
        </form>
      </Form>
    )
  );
}

export function StationForm({ entityId }: { entityId: string }) {
  const [meta, setMeta] = useState<{ UpdatedAt?: string; UpdatedBy?: string }>(
    {}
  );
  const [observer, setObserver] = useState(0);
  const [formReady, setFormReady] = useState(false);
  const { dbState, lastUpdate } = useContext();

  useEffect(() => {
    (async () => {
      const station = await GetEntityDetails("station", entityId);
      setMeta({ UpdatedAt: station.UpdatedAt, UpdatedBy: station.UpdatedBy });
      const json = JSON.parse(localStorage.getItem(entityId) ?? "{}");
      form.reset({
        Name: json.Name ?? station.Name ?? "",
        Comment: json.Comment ?? station.Comment ?? "",
        StatusColor: json.StatusColor ?? station.StatusColor ?? "empty",
        Description: json.Description ?? station.Description ?? "",
<<<<<<< HEAD
        StationType: json.StationType ?? station.StationType ?? "",     
=======
        StationType: json.StationType ?? station.StationType ?? "",
>>>>>>> 3f9ef0a2
      });
      setFormReady(true);
      queryClient.invalidateQueries({
        queryKey: ["station", entityId],
      });
    })();
  }, [observer, dbState]);

  const formSchema = z.object({
    Name: z.string().optional(),
    Comment: z.string().optional(),
    StatusColor: z.string().optional(),
    Description: z.string().optional(),
    StationType: z.string().optional(),
  });

  function clearDrafts() {
    localStorage.removeItem(entityId);
    setObserver((prev) => prev + 1);
  }

  function checkDraftsAvailable() {
    return localStorage.getItem(entityId) != null ? true : false;
  }

  const { t } = useTranslation();

  const queryClient = useQueryClient();

  const { data: station } = useQuery({
    queryKey: ["station", entityId],
    queryFn: async () => {
      const values = form.getValues();
      const res: Record<string, any> = {};
      Object.entries(values).forEach(([key, value]) => {
        JSON.parse(localStorage.getItem(entityId) ?? "{}")[key] != null
          ? (res[key] = { data: value, draft: true })
          : { data: value, draft: false };
      });
      return res;
    },
    enabled: formReady,
  });

  const { mutate: discardDrafts } = useMutation({
    mutationFn: async () => {
      await clearDrafts();
    },
    onSuccess: async () => {
      queryClient.invalidateQueries({
        queryKey: ["station", entityId],
      });
    },
  });

  const form = useForm<z.infer<typeof formSchema>>({
    resolver: zodResolver(formSchema),
  });

  const { mutate: submitForm } = useMutation({
    mutationFn: async () => {
      await onSubmit();
    },
    onSuccess: async () => {
      queryClient.invalidateQueries();
    },
  });

  async function onSubmit() {
    if (!checkDraftsAvailable()) return toast.error(t("NoDraft"));

    let changesRecord: Record<string, string> = {};

    let resetChildTemplate = false;
    const stationDb = await GetEntityDetails("station", entityId);
    if (!station) return;
    Object.entries(station).forEach(([key, value]) => {
      if (value.draft && stationDb.key != value.data) {
        if (key == "StationType") resetChildTemplate = true;
        changesRecord[key] = value.data;
      }
    });

    if (resetChildTemplate) {
      const tools = await GetAllEntities("tool", entityId);
      if (tools)
        tools.forEach(async ({ ID }) => {
          const operations = await GetAllEntities("operation", ID);
          operations.forEach(async ({ ID }) => {
            UpdateEntityFieldsString(
              String(localStorage.getItem("name")),
              "operation",
              ID,
              lastUpdate ?? "",
              {
                SerialOrParallel: "none",
                SequenceGroup: "",
                Sequence: "",
              }
            );
            const json = JSON.parse(localStorage.getItem(ID) ?? "{}");

            delete json.SerialOrParallel;
            delete json.SequenceGroup;
            delete json.Sequence;
            if (JSON.stringify(json) != "{}") {
              localStorage.setItem(ID, JSON.stringify(json));
            }
          });
        });
    }

    await UpdateEntityFieldsString(
      String(localStorage.getItem("name")),
      "station",
      entityId,
      lastUpdate ?? "",
      changesRecord
    );

    discardDrafts();

    toast.success(t("SubmitSuccess", { entityType: t("station") }));
  }

  const [commentOpen, setCommentOpen] = useState(false);

  return (
    formReady && (
      <Form {...form}>
        <form
          onSubmit={form.handleSubmit(() => submitForm())}
          className="py-5 pt-7 flex flex-col gap-8"
        >
          <div className="flex gap-3 items-center justify-between">
            <Button
              variant="ghost"
              size="icon"
              onClick={() => setCommentOpen(commentOpen ? false : true)}
              type="button"
            >
              {commentOpen ? <ChevronUp /> : <ChevronDown />}
            </Button>
            <div className="flex gap-3 items-center">
              {station && station.StatusColor?.draft && <SquarePen size={15} />}
              <FormField
                control={form.control}
                name="StatusColor"
                render={({ field }) => (
                  <FormItem>
                    <FormControl>
                      <RadioGroup
                        className="flex gap-1.5"
                        value={field.value ?? "empty"}
                        onValueChange={(value: string) => {
                          field.onChange(value);
                          const json = JSON.parse(
                            localStorage.getItem(entityId) ?? "{}"
                          );
                          json.StatusColor = value;
                          localStorage.setItem(entityId, JSON.stringify(json));
                          queryClient.invalidateQueries({
                            queryKey: ["station", entityId],
                          });
                        }}
                      >
                        <RadioGroupItem
                          value="empty"
                          aria-label="empty"
                          className="size-6 border bg-background"
                        />
                        <RadioGroupItem
                          value="red"
                          aria-label="red"
                          className="size-6 border bg-red-500"
                        />
                        <RadioGroupItem
                          value="amber"
                          aria-label="amber"
                          className="size-6 border bg-amber-500"
                        />
                        <RadioGroupItem
                          value="emerald"
                          aria-label="emerald"
                          className="size-6 border bg-emerald-500"
                        />
                      </RadioGroup>
                    </FormControl>
                  </FormItem>
                )}
              />
            </div>
          </div>
          {commentOpen && (
            <div className="flex flex-col gap-3">
              <div className="flex gap-3 ">
                <FormLabel>{t("Comment")}</FormLabel>
                {station && station.Comment?.draft && <SquarePen size={15} />}
              </div>

              <FormField
                control={form.control}
                name="Comment"
                render={({ field }) => (
                  <FormItem>
                    <FormControl>
                      <Textarea
                        {...field}
                        value={field.value ?? ""}
                        onChange={(e) => {
                          field.onChange(e.target.value);
                          const json = JSON.parse(
                            localStorage.getItem(entityId) ?? "{}"
                          );
                          json.Comment = e.target.value;
                          localStorage.setItem(entityId, JSON.stringify(json));
                          queryClient.invalidateQueries({
                            queryKey: ["station", entityId],
                          });
                        }}
                        className="h-32 resize-none"
                      />
                    </FormControl>
                  </FormItem>
                )}
              />
            </div>
          )}

          <FormField
            control={form.control}
            name="Name"
            render={({ field }) => (
              <FormItem>
                <div className="flex gap-3">
                  <FormLabel>{t("Name")}</FormLabel>
                  {station && station.Name?.draft && <SquarePen size={15} />}
                </div>
                <FormControl>
                  <Input
                    {...field}
                    value={field.value ?? ""}
                    onChange={(e) => {
                      field.onChange(e.target.value);
                      const json = JSON.parse(
                        localStorage.getItem(entityId) ?? "{}"
                      );
                      json.Name = e.target.value;
                      localStorage.setItem(entityId, JSON.stringify(json));
                      queryClient.invalidateQueries({
                        queryKey: ["station", entityId],
                      });
                    }}
                  />
                </FormControl>
              </FormItem>
            )}
          />

          <FormField
            control={form.control}
            name="Description"
            render={({ field }) => (
              <FormItem>
                <div className="flex gap-3">
                  <FormLabel>{t("Station Description")}</FormLabel>
                  {station && station.Description?.draft && (
                    <SquarePen size={15} />
                  )}
                </div>
                <FormControl>
                  <Input
                    {...field}
                    value={field.value ?? ""}
                    onChange={(e) => {
                      field.onChange(e.target.value);
                      const json = JSON.parse(
                        localStorage.getItem(entityId) ?? "{}"
                      );
                      json.Description = e.target.value;
                      localStorage.setItem(entityId, JSON.stringify(json));
                      queryClient.invalidateQueries({
                        queryKey: ["station", entityId],
                      });
                    }}
                  />
                </FormControl>
              </FormItem>
            )}
          />
          <FormField
            control={form.control}
            name="StationType"
            render={({ field }) => (
              <FormItem>
                <div className="flex gap-3">
                  <FormLabel>{t("Station Type")}</FormLabel>
                  {station && station.StationType?.draft && (
                    <SquarePen size={15} />
                  )}
                </div>
                <Select
                  value={field.value ?? ""}
                  onValueChange={(value) => {
                    field.onChange(value);
                    const json = JSON.parse(
                      localStorage.getItem(entityId) ?? "{}"
                    );
                    json.StationType = value;
                    localStorage.setItem(entityId, JSON.stringify(json));
                    queryClient.invalidateQueries({
                      queryKey: ["station", entityId],
                    });
                  }}
                >
                  <FormControl>
                    <SelectTrigger>
                      <SelectValue placeholder={t("StationType Placeholder")} />
                    </SelectTrigger>
                  </FormControl>
                  <SelectContent>
                    <SelectItem value="none">-</SelectItem>
                    {data.StationTypes.map((stationtype) => {
<<<<<<< HEAD
                    
                      return (
                        (
                          <SelectItem
                            key={"ST_" + stationtype.id}
                            value={stationtype.id}
                          >
                            {t("ST_" + String(stationtype.id) + "_Name")}
                          </SelectItem>
                        )
=======
                      return (
                        <SelectItem
                          key={"ST_" + stationtype.id}
                          value={stationtype.id}
                        >
                          {t("ST_" + String(stationtype.id) + "_Name")}
                        </SelectItem>
>>>>>>> 3f9ef0a2
                      );
                    })}
                  </SelectContent>
                </Select>
              </FormItem>
            )}
          />

          <div className="flex gap-5 justify-center">
            <Button
              variant="outline"
              type="button"
              onClick={async () => discardDrafts()}
              className="w-full"
            >
              {t("Discard")}
            </Button>
            <Button variant="outline" type="submit" className="w-full">
              {t("Submit")}
            </Button>
          </div>
          <div className="flex justify-center items-center">
            <div className="max-w-80 text-center italic text-sm">
              {t("EntityMetaData", {
                name: meta?.UpdatedBy,
                date: meta?.UpdatedAt?.split("T")[0]
                  .split("-")
                  .reverse()
                  .join("."),
                time: meta?.UpdatedAt?.split("T")[1]
                  .split(".")[0]
                  .split(":")
                  .slice(0, 2)
                  .join(":"),
              })}
            </div>
          </div>
        </form>
      </Form>
    )
  );
}

export function ToolForm({ entityId }: { entityId: string }) {
  const [meta, setMeta] = useState<{ UpdatedAt?: string; UpdatedBy?: string }>(
    {}
  );
  const [observer, setObserver] = useState(0);
  const [formReady, setFormReady] = useState(false);
  const { dbState, lastUpdate } = useContext();

  useEffect(() => {
    (async () => {
      const tool = await GetEntityDetails("tool", entityId);
      setMeta({ UpdatedAt: tool.UpdatedAt, UpdatedBy: tool.UpdatedBy });
      const json = JSON.parse(localStorage.getItem(entityId) ?? "{}");
      form.reset({
        Name: json.Name ?? tool.Name ?? "",
        Comment: json.Comment ?? tool.Comment ?? "",
        StatusColor: json.StatusColor ?? tool.StatusColor ?? "empty",
        Description: json.Description ?? tool.Description ?? "",
        IpAddressDevice: json.IpAddressDevice ?? tool.IpAddressDevice ?? "",
        SPSPLCNameSPAService:
          json.SPSPLCNameSPAService ?? tool.SPSPLCNameSPAService ?? "",
        SPSDBNoSend: json.SPSDBNoSend ?? tool.SPSDBNoSend ?? "",
        SPSDBNoReceive: json.SPSDBNoReceive ?? tool.SPSDBNoReceive ?? "",
        SPSPreCheck: json.SPSPreCheck ?? tool.SPSPreCheck ?? "",
        SPSAddressInReceiveDB:
          json.SPSAddressInReceiveDB ?? tool.SPSAddressInReceiveDB ?? "",
        SPSAddressInSendDB:
          json.SPSAddressInSendDB ?? tool.SPSAddressInSendDB ?? "",
        ToolClass: json.ToolClass ?? tool.ToolClass ?? "",
        ToolType: json.ToolType ?? tool.ToolType ?? "",
      });
      setSpsChecked(
        json.SPSPLCNameSPAService ||
          tool.SPSPLCNameSPAService ||
          json.SPSDBNoSend ||
          tool.SPSDBNoSend ||
          json.SPSDBNoReceive ||
          tool.SPSDBNoReceive ||
          json.SPSPreCheck ||
          tool.SPSPreCheck ||
          json.SPSAddressInReceiveDB ||
          tool.SPSAddressInReceiveDB ||
          json.SPSAddressInSendDB ||
          tool.SPSAddressInSendDB
      );
      setFormReady(true);
      queryClient.invalidateQueries({
        queryKey: ["tool", entityId],
      });
    })();
  }, [observer, dbState]);

  function resetSps() {
    const json = JSON.parse(localStorage.getItem(entityId) ?? "{}");
    json.SPSPLCNameSPAService = "";
    json.SPSDBNoSend = "";
    json.SPSDBNoReceive = "";
    json.SPSPreCheck = "";
    json.SPSAddressInReceiveDB = "";
    json.SPSAddressInSendDB = "";
    localStorage.setItem(entityId, JSON.stringify(json));
    setObserver((prev) => prev + 1);
  }

  const formSchema = z.object({
    Name: z.string().optional(),
    Comment: z.string().optional(),
    StatusColor: z.string().optional(),
    Description: z.string().optional(),
    IpAddressDevice: z
      .string()
      .optional()
      .refine(
        (ip) =>
          ip === "" ||
          /^(?:(?:25[0-5]|2[0-4][0-9]|[01]?[0-9][0-9]?)\.){3}(?:25[0-5]|2[0-4][0-9]|[01]?[0-9][0-9]?)$/.test(
            ip ?? ""
          )
      ),
    SPSPLCNameSPAService: z.string().optional(),
    SPSDBNoSend: z.string().optional(),
    SPSDBNoReceive: z.string().optional(),
    SPSPreCheck: z.string().optional(),
    SPSAddressInReceiveDB: z.string().optional(),
    SPSAddressInSendDB: z.string().optional(),
    ToolClass: z.string().optional(),
    ToolType: z.string().optional(),
  });

  function clearDrafts() {
    localStorage.removeItem(entityId);
    setObserver((prev) => prev + 1);
  }

  function checkDraftsAvailable() {
    return localStorage.getItem(entityId) != null ? true : false;
  }

  const { t } = useTranslation();

  const queryClient = useQueryClient();

  const { data: tool } = useQuery({
    queryKey: ["tool", entityId],
    queryFn: async () => {
      const values = form.getValues();
      const res: Record<string, any> = {};
      Object.entries(values).forEach(([key, value]) => {
        JSON.parse(localStorage.getItem(entityId) ?? "{}")[key] != null
          ? (res[key] = { data: value, draft: true })
          : { data: value, draft: false };
      });
      return res;
    },
    enabled: formReady,
  });

  const { mutate: discardDrafts } = useMutation({
    mutationFn: async () => {
      clearDrafts();
    },
    onSuccess: async () => {
      queryClient.invalidateQueries({
        queryKey: ["tool", entityId],
      });
    },
  });

  const form = useForm<z.infer<typeof formSchema>>({
    resolver: zodResolver(formSchema),
  });

  const { mutate: submitForm } = useMutation({
    mutationFn: async () => {
      await onSubmit();
    },
    onSuccess: async () => {
      queryClient.invalidateQueries();
    },
  });

  async function onSubmit() {
    if (!checkDraftsAvailable()) return toast.error(t("NoDraft"));

    let changesRecord: Record<string, string> = {};

    let resetChildTemplate = false;
    const toolDb = await GetEntityDetails("tool", entityId);
    if (!tool) return;
    Object.entries(tool).forEach(([key, value]) => {
      if (value.draft && toolDb.key != value.data) {
        if (key == "ToolClass") resetChildTemplate = true;
        changesRecord[key] = String(value.data);
      }
    });

    if (resetChildTemplate) {
      const operations = await GetAllEntities("operation", entityId);
      if (operations)
        operations.forEach(async ({ ID }) => {
          UpdateEntityFieldsString(
            String(localStorage.getItem("name")),
            "operation",
            ID,
            lastUpdate ?? "",
            {
              Template: "none",
              DecisionClass: "none",
              VerificationClass: "none",
              GenerationClass: "none",
              SavingClass: "none",
            }
          );
          const json = JSON.parse(localStorage.getItem(ID) ?? "{}");

          delete json.Template;
          delete json.DecisionClass;
          delete json.VerificationClass;
          delete json.GenerationClass;
          delete json.SavingClass;
          if (JSON.stringify(json) != "{}") {
            localStorage.setItem(ID, JSON.stringify(json));
          }
        });
    }

    await UpdateEntityFieldsString(
      String(localStorage.getItem("name")),
      "tool",
      entityId,
      lastUpdate ?? "",
      changesRecord
    );

    discardDrafts();

    toast.success(t("SubmitSuccess", { entityType: t("tool") }));
  }

  const [commentOpen, setCommentOpen] = useState(false);
  const [spsChecked, setSpsChecked] = useState(false);

  return (
    formReady && (
      <Form {...form}>
        <form
          onSubmit={form.handleSubmit(() => submitForm())}
          className="py-5 pt-7 flex flex-col gap-8"
        >
          <div className="flex gap-3 items-center justify-between">
            <Button
              variant="ghost"
              size="icon"
              onClick={() => setCommentOpen(commentOpen ? false : true)}
              type="button"
            >
              {commentOpen ? <ChevronUp /> : <ChevronDown />}
            </Button>
            <div className="flex gap-3 items-center">
              {tool && tool.StatusColor?.draft && <SquarePen size={15} />}
              <FormField
                control={form.control}
                name="StatusColor"
                render={({ field }) => (
                  <FormItem>
                    <FormControl>
                      <RadioGroup
                        className="flex gap-1.5"
                        value={field.value ?? "empty"}
                        onValueChange={(value: string) => {
                          field.onChange(value);
                          const json = JSON.parse(
                            localStorage.getItem(entityId) ?? "{}"
                          );
                          json.StatusColor = value;
                          localStorage.setItem(entityId, JSON.stringify(json));
                          queryClient.invalidateQueries({
                            queryKey: ["tool", entityId],
                          });
                        }}
                      >
                        <RadioGroupItem
                          value="empty"
                          aria-label="empty"
                          className="size-6 border bg-background"
                        />
                        <RadioGroupItem
                          value="red"
                          aria-label="red"
                          className="size-6 border bg-red-500"
                        />
                        <RadioGroupItem
                          value="amber"
                          aria-label="amber"
                          className="size-6 border bg-amber-500"
                        />
                        <RadioGroupItem
                          value="emerald"
                          aria-label="emerald"
                          className="size-6 border bg-emerald-500"
                        />
                      </RadioGroup>
                    </FormControl>
                  </FormItem>
                )}
              />
            </div>
          </div>
          {commentOpen && (
            <div className="flex flex-col gap-3">
              <div className="flex gap-3 ">
                <FormLabel>{t("Comment")}</FormLabel>
                {tool && tool.Comment?.draft && <SquarePen size={15} />}
              </div>

              <FormField
                control={form.control}
                name="Comment"
                render={({ field }) => (
                  <FormItem>
                    <FormControl>
                      <Textarea
                        {...field}
                        value={field.value ?? ""}
                        onChange={(e) => {
                          field.onChange(e.target.value);
                          const json = JSON.parse(
                            localStorage.getItem(entityId) ?? "{}"
                          );
                          json.Comment = e.target.value;
                          localStorage.setItem(entityId, JSON.stringify(json));
                          queryClient.invalidateQueries({
                            queryKey: ["operation", entityId],
                          });
                        }}
                        className="h-32 resize-none"
                      />
                    </FormControl>
                  </FormItem>
                )}
              />
            </div>
          )}

          <FormField
            control={form.control}
            name="Name"
            render={({ field }) => (
              <FormItem>
                <div className="flex gap-3">
                  <FormLabel>{t("Name")}</FormLabel>
                  {tool && tool.Name?.draft && <SquarePen size={15} />}
                </div>
                <FormControl>
                  <Input
                    {...field}
                    value={field.value ?? ""}
                    onChange={(e) => {
                      field.onChange(e.target.value);
                      const json = JSON.parse(
                        localStorage.getItem(entityId) ?? "{}"
                      );
                      json.Name = e.target.value;
                      localStorage.setItem(entityId, JSON.stringify(json));
                      queryClient.invalidateQueries({
                        queryKey: ["tool", entityId],
                      });
                    }}
                  />
                </FormControl>
              </FormItem>
            )}
          />

          <FormField
            control={form.control}
            name="Description"
            render={({ field }) => (
              <FormItem>
                <div className="flex gap-3">
                  <FormLabel>{t("Operation Description")}</FormLabel>
                  {tool && tool.Description?.draft && <SquarePen size={15} />}
                </div>
                <FormControl>
                  <Input
                    {...field}
                    value={field.value ?? ""}
                    onChange={(e) => {
                      field.onChange(e.target.value);
                      const json = JSON.parse(
                        localStorage.getItem(entityId) ?? "{}"
                      );
                      json.Description = e.target.value;
                      localStorage.setItem(entityId, JSON.stringify(json));
                      queryClient.invalidateQueries({
                        queryKey: ["tool", entityId],
                      });
                    }}
                  />
                </FormControl>
              </FormItem>
            )}
          />

          <FormField
            control={form.control}
            name="ToolClass"
            render={({ field }) => (
              <FormItem>
                <div className="flex gap-3">
                  <FormLabel>{t("Tool Class")}</FormLabel>
                  {tool && tool.ToolClass?.draft && <SquarePen size={15} />}
                </div>
                <Select
                  value={field.value ?? ""}
                  onValueChange={(value) => {
                    field.onChange(value);
                    const json = JSON.parse(
                      localStorage.getItem(entityId) ?? "{}"
                    );
                    json.ToolClass = value;
                    localStorage.setItem(entityId, JSON.stringify(json));
                    queryClient.invalidateQueries({
                      queryKey: ["tool", entityId],
                    });
                  }}
                >
                  <FormControl>
                    <SelectTrigger>
                      <SelectValue placeholder={t("ToolClass Placeholder")} />
                    </SelectTrigger>
                  </FormControl>
                  <SelectContent>
                    <SelectItem value="none">-</SelectItem>
                    {data.ToolClasses.map((toolclass) => {
                      let skip = true;
                      toolclass.toolTypeIds.every((tt) => {
                        if (
                          !form.getValues().ToolType ||
                          form.getValues().ToolType == "none"
                        ) {
                          skip = false;
                          return false;
                        } else if (form.getValues().ToolType == tt) {
                          skip = false;
                          return false;
                        }
                        return true;
                      });

                      return (
                        !skip && (
                          <SelectItem
                            key={"TC_" + toolclass.id}
                            value={toolclass.id}
                          >
                            {t("TC_" + String(toolclass.id) + "_ToolClassName")}
                          </SelectItem>
                        )
                      );
                    })}
                  </SelectContent>
                </Select>
              </FormItem>
            )}
          />

          <FormField
            control={form.control}
            name="ToolType"
            render={({ field }) => (
              <FormItem>
                <div className="flex gap-3">
                  <FormLabel>{t("Tool Type")}</FormLabel>
                  {tool && tool.ToolType?.draft && <SquarePen size={15} />}
                </div>
                <Select
                  value={field.value ?? ""}
                  onValueChange={(value) => {
                    field.onChange(value);
                    const json = JSON.parse(
                      localStorage.getItem(entityId) ?? "{}"
                    );
                    json.ToolType = value;
                    localStorage.setItem(entityId, JSON.stringify(json));
                    queryClient.invalidateQueries({
                      queryKey: ["tool", entityId],
                    });
                  }}
                >
                  <FormControl>
                    <SelectTrigger>
                      <SelectValue placeholder={t("ToolType Placeholder")} />
                    </SelectTrigger>
                  </FormControl>
                  <SelectContent>
                    <SelectItem value="none">-</SelectItem>
                    {data.ToolTypes.map((tooltype) => {
                      let skip = true;

                      if (
                        !form.getValues().ToolClass ||
                        form.getValues().ToolClass == "none"
                      )
                        skip = false;
                      else if (
                        form.getValues().ToolClass == tooltype.toolClassId
                      )
                        skip = false;

                      return (
                        !skip && (
                          <TooltipProvider key={"TT_" + tooltype.id}>
                            <Tooltip>
                              <TooltipTrigger asChild>
                                <SelectItem
                                  key={"TT_" + tooltype.id}
                                  value={tooltype.id}
                                >
                                  {t(
                                    "TT_" +
                                      String(tooltype.id) +
                                      "_" +
                                      String(tooltype.toolClassId) +
                                      "_Description"
                                  )}
                                </SelectItem>
                              </TooltipTrigger>
                              <TooltipContent>
                                <div className="max-w-md">
                                  {t(
                                    "TT_" +
                                      String(tooltype.id) +
                                      "_" +
                                      String(tooltype.toolClassId) +
                                      "_HelpText"
                                  )}
                                </div>
                              </TooltipContent>
                            </Tooltip>
                          </TooltipProvider>
                        )
                      );
                    })}
                  </SelectContent>
                </Select>
              </FormItem>
            )}
          />

          <FormField
            control={form.control}
            name="IpAddressDevice"
            render={({ field }) => (
              <FormItem>
                <div className="flex gap-3">
                  <FormLabel>{t("IpAddressDevice")}</FormLabel>
                  {tool && tool.IpAddressDevice?.draft && (
                    <SquarePen size={15} />
                  )}
                </div>
                <FormControl>
                  <Input
                    {...field}
                    value={field.value ?? ""}
                    onChange={(e) => {
                      field.onChange(e.target.value);
                      const json = JSON.parse(
                        localStorage.getItem(entityId) ?? "{}"
                      );
                      json.IpAddressDevice = e.target.value;
                      localStorage.setItem(entityId, JSON.stringify(json));
                      queryClient.invalidateQueries({
                        queryKey: ["tool", entityId],
                      });
                    }}
                  />
                </FormControl>
              </FormItem>
            )}
          />

          <div className="flex flex-row items-center gap-2 rounded-md pl-4 border h-10">
            <Checkbox
              checked={!!spsChecked}
              onClick={async () => (
                spsChecked && resetSps(), setSpsChecked((checked) => !checked)
              )}
            />
            <FormLabel
              className="hover:cursor-pointer"
              onClick={async () => (
                spsChecked && resetSps(), setSpsChecked((checked) => !checked)
              )}
            >
              {t("ToolWithSPS")}
            </FormLabel>
          </div>
          {spsChecked && (
            <>
              <FormField
                control={form.control}
                name="SPSPLCNameSPAService"
                render={({ field }) => (
                  <FormItem>
                    <div className="flex gap-3">
                      <FormLabel>{t("SPSPLCNameSPAService")}</FormLabel>
                      {tool && tool.SPSPLCNameSPAService?.draft && (
                        <SquarePen size={15} />
                      )}
                    </div>
                    <FormControl>
                      <Input
                        {...field}
                        value={field.value ?? ""}
                        onChange={(e) => {
                          field.onChange(e.target.value);
                          const json = JSON.parse(
                            localStorage.getItem(entityId) ?? "{}"
                          );
                          json.SPSPLCNameSPAService = e.target.value;
                          localStorage.setItem(entityId, JSON.stringify(json));
                          queryClient.invalidateQueries({
                            queryKey: ["tool", entityId],
                          });
                        }}
                      />
                    </FormControl>
                  </FormItem>
                )}
              />

              <FormField
                control={form.control}
                name="SPSDBNoSend"
                render={({ field }) => (
                  <FormItem>
                    <div className="flex gap-3">
                      <FormLabel>{t("SPSDBNoSend")}</FormLabel>
                      {tool && tool.SPSDBNoSend?.draft && (
                        <SquarePen size={15} />
                      )}
                    </div>
                    <FormControl>
                      <Input
                        {...field}
                        value={field.value ?? ""}
                        onChange={(e) => {
                          field.onChange(e.target.value);
                          const json = JSON.parse(
                            localStorage.getItem(entityId) ?? "{}"
                          );
                          json.SPSDBNoSend = e.target.value;
                          localStorage.setItem(entityId, JSON.stringify(json));
                          queryClient.invalidateQueries({
                            queryKey: ["tool", entityId],
                          });
                        }}
                      />
                    </FormControl>
                  </FormItem>
                )}
              />

              <FormField
                control={form.control}
                name="SPSDBNoReceive"
                render={({ field }) => (
                  <FormItem>
                    <div className="flex gap-3">
                      <FormLabel>{t("SPSDBNoReceive")}</FormLabel>
                      {tool && tool.SPSDBNoReceive?.draft && (
                        <SquarePen size={15} />
                      )}
                    </div>
                    <FormControl>
                      <Input
                        {...field}
                        value={field.value ?? ""}
                        onChange={(e) => {
                          field.onChange(e.target.value);
                          const json = JSON.parse(
                            localStorage.getItem(entityId) ?? "{}"
                          );
                          json.SPSDBNoReceive = e.target.value;
                          localStorage.setItem(entityId, JSON.stringify(json));
                          queryClient.invalidateQueries({
                            queryKey: ["tool", entityId],
                          });
                        }}
                      />
                    </FormControl>
                  </FormItem>
                )}
              />

              <FormField
                control={form.control}
                name="SPSPreCheck"
                render={({ field }) => (
                  <FormItem>
                    <div className="flex gap-3">
                      <FormLabel>{t("SPSPreCheck")}</FormLabel>
                      {tool && tool.SPSPreCheck?.draft && (
                        <SquarePen size={15} />
                      )}
                    </div>
                    <FormControl>
                      <Input
                        {...field}
                        value={field.value ?? ""}
                        onChange={(e) => {
                          field.onChange(e.target.value);
                          const json = JSON.parse(
                            localStorage.getItem(entityId) ?? "{}"
                          );
                          json.SPSPreCheck = e.target.value;
                          localStorage.setItem(entityId, JSON.stringify(json));
                          queryClient.invalidateQueries({
                            queryKey: ["tool", entityId],
                          });
                        }}
                      />
                    </FormControl>
                  </FormItem>
                )}
              />

              <FormField
                control={form.control}
                name="SPSAddressInSendDB"
                render={({ field }) => (
                  <FormItem>
                    <div className="flex gap-3">
                      <FormLabel>{t("SPSAddressInSendDB")}</FormLabel>
                      {tool && tool.SPSAddressInSendDB?.draft && (
                        <SquarePen size={15} />
                      )}
                    </div>
                    <FormControl>
                      <Input
                        {...field}
                        value={field.value ?? ""}
                        onChange={(e) => {
                          field.onChange(e.target.value);
                          const json = JSON.parse(
                            localStorage.getItem(entityId) ?? "{}"
                          );
                          json.SPSAddressInSendDB = e.target.value;
                          localStorage.setItem(entityId, JSON.stringify(json));
                          queryClient.invalidateQueries({
                            queryKey: ["tool", entityId],
                          });
                        }}
                      />
                    </FormControl>
                  </FormItem>
                )}
              />

              <FormField
                control={form.control}
                name="SPSAddressInReceiveDB"
                render={({ field }) => (
                  <FormItem>
                    <div className="flex gap-3">
                      <FormLabel>{t("SPSAddressInReceiveDB")}</FormLabel>
                      {tool && tool.SPSAddressInReceiveDB?.draft && (
                        <SquarePen size={15} />
                      )}
                    </div>
                    <FormControl>
                      <Input
                        {...field}
                        value={field.value ?? ""}
                        onChange={(e) => {
                          field.onChange(e.target.value);
                          const json = JSON.parse(
                            localStorage.getItem(entityId) ?? "{}"
                          );
                          json.SPSAddressInReceiveDB = e.target.value;
                          localStorage.setItem(entityId, JSON.stringify(json));
                          queryClient.invalidateQueries({
                            queryKey: ["tool", entityId],
                          });
                        }}
                      />
                    </FormControl>
                  </FormItem>
                )}
              />
            </>
          )}
          <div className="flex gap-5 justify-center">
            <Button
              variant="outline"
              type="button"
              onClick={async () => discardDrafts()}
              className="w-full"
            >
              {t("Discard")}
            </Button>
            <Button variant="outline" type="submit" className="w-full">
              {t("Submit")}
            </Button>
          </div>
          <div className="flex justify-center items-center">
            <div className="max-w-80 text-center italic text-sm">
              {t("EntityMetaData", {
                name: meta?.UpdatedBy,
                date: meta?.UpdatedAt?.split("T")[0]
                  .split("-")
                  .reverse()
                  .join("."),
                time: meta?.UpdatedAt?.split("T")[1]
                  .split(".")[0]
                  .split(":")
                  .slice(0, 2)
                  .join(":"),
              })}
            </div>
          </div>
        </form>
      </Form>
    )
  );
}

<<<<<<< HEAD
export function OperationForm({ entityId }: { entityId: string }) {
  const SeOrPar = data.SerialOrParallel;
=======
export function OperationForm({
  entityId,
  suuid,
}: {
  entityId: string;
  suuid: string;
}) {
>>>>>>> 3f9ef0a2
  const [meta, setMeta] = useState<{ UpdatedAt?: string; UpdatedBy?: string }>(
    {}
  );
  const [observer, setObserver] = useState(0);
  const [formReady, setFormReady] = useState(false);
  const { dbState, lastUpdate } = useContext();

  const [parentTool, setParentTool] = useState<any>();
  const [parentStation, setParentStation] = useState<any>();

  useEffect(() => {
    (async () => {
      const operation = await GetEntityDetails("operation", entityId);
      const station = await GetEntityDetails("station", suuid);
      const parentId = operation.ParentID;
      setParentTool(await GetEntityDetails("tool", parentId));

      setMeta({
        UpdatedAt: operation.UpdatedAt,
        UpdatedBy: operation.UpdatedBy,
      });

      const json = JSON.parse(localStorage.getItem(entityId) ?? "{}");

      const jsonDecisionCriteria =
        json.DecisionCriteria && json.DecisionCriteria.split("|");
      const operationDecisionCriteria =
        operation.DecisionCriteria && operation.DecisionCriteria.split("|");

      form.reset({
        Name: json.Name ?? operation.Name ?? "",
        Comment: json.Comment ?? operation.Comment ?? "",
        StatusColor: json.StatusColor ?? operation.StatusColor ?? "empty",
        Description: json.Description ?? operation.Description ?? "",
        StationType: station.StationType ?? "",
        SerialOrParallel:
          json.SerialOrParallel ?? operation.SerialOrParallel ?? "",
        SequenceGroup: json.SequenceGroup ?? operation.SequenceGroup ?? "",
        Sequence: json.Sequence ?? operation.Sequence ?? "",
        AlwaysPerform: json.AlwaysPerform ?? operation.AlwaysPerform ?? "",
        QGateRelevant: json.QGateRelevant ?? operation.QGateRelevant ?? "",
        Template: json.Template ?? operation.Template ?? "",
        SerialOrParallel:  json.SerialOrParallel ?? operation.SerialOrParallel ?? "",
        DecisionClass: json.DecisionClass ?? operation.DecisionClass ?? "",
        VerificationClass:
          json.VerificationClass ?? operation.VerificationClass ?? "",
        GenerationClass:
          json.GenerationClass ?? operation.GenerationClass ?? "",
        SavingClass: json.SavingClass ?? operation.SavingClass ?? "",
        DecisionCriteria:
          jsonDecisionCriteria ?? operationDecisionCriteria ?? [],
      });
      console.log(formReady)
      setFormReady(true);
      queryClient.invalidateQueries({
        queryKey: ["operation", entityId],
      });
    })();
  }, [observer, dbState]);

  const formSchema = z.object({
    Name: z.string().optional(),
    Comment: z.string().optional(),
    StatusColor: z.string().optional(),
    Description: z.string().optional(),
    StationType: z.string().optional(),
    SerialOrParallel: z.string().optional(),
    SequenceGroup: z.string().optional(),
    Sequence: z.string().optional(),
    AlwaysPerform: z.string().optional(),
    QGateRelevant: z.string().optional(),
    Template: z.string().optional(),
    SerialOrParallel: z.string().optional(),
    DecisionClass: z.string().optional(),
    VerificationClass: z.string().optional(),
    GenerationClass: z.string().optional(),
    SavingClass: z.string().optional(),
    DecisionCriteria: z.array(z.string()).optional(),
  });
  function clearDrafts() {
    localStorage.removeItem(entityId);
    setObserver((prev) => prev + 1);
  }

  function checkDraftsAvailable() {
    return localStorage.getItem(entityId) != null ? true : false;
  }

  const { t } = useTranslation();

  const queryClient = useQueryClient();

  const { data: operation } = useQuery({
    queryKey: ["operation", entityId],
    queryFn: async () => {
      const values = form.getValues();
      const res: Record<string, any> = {};
      Object.entries(values).forEach(([key, value]) => {
        JSON.parse(localStorage.getItem(entityId) ?? "{}")[key] != null
          ? (res[key] = { data: value, draft: true })
          : { data: value, draft: false };
      });
      return res;
    },
    enabled: formReady,
  });

  const { mutate: discardDrafts } = useMutation({
    mutationFn: async () => {
      clearDrafts();
    },
    onSuccess: async () => {
      queryClient.invalidateQueries({
        queryKey: ["operation", entityId],
      });
    },
  });

  const form = useForm<z.infer<typeof formSchema>>({
    resolver: zodResolver(formSchema),
  });

  const { mutate: submitForm } = useMutation({
    mutationFn: async () => {
      await onSubmit();
    },
    onSuccess: async () => {
      queryClient.invalidateQueries();
    },
  });

  async function onSubmit() {
    if (!checkDraftsAvailable()) return toast.error(t("NoDraft"));

    let changesRecord: Record<string, string> = {};

    const operationDb = await GetEntityDetails("operation", entityId);
    if (!operation) return;
    Object.entries(operation).forEach(([key, value]) => {
      if (value.draft && operationDb.key != value.data) {
        if (key == "DecisionCriteria") {
          changesRecord[key] = value.data.join("|");
          return;
        }
        changesRecord[key] = value.data;
      }
    });

    await UpdateEntityFieldsString(
      String(localStorage.getItem("name")),
      "operation",
      entityId,
      lastUpdate ?? "",
      changesRecord
    );

    discardDrafts();

    toast.success(t("SubmitSuccess", { entityType: t("operation") }));
  }

  const [commentOpen, setCommentOpen] = useState(false);
  return (
    formReady && (
      <Form {...form}>
        <form
          onSubmit={form.handleSubmit(() => submitForm())}
          className="py-5 pt-7 flex flex-col gap-8"
        >
          <div className="flex gap-3 items-center justify-between">
            <Button
              variant="ghost"
              size="icon"
              onClick={() => setCommentOpen(commentOpen ? false : true)}
              type="button"
            >
              {commentOpen ? <ChevronUp /> : <ChevronDown />}
            </Button>
            <div className="flex gap-3 items-center">
              {operation && operation.StatusColor?.draft && (
                <SquarePen size={15} />
              )}
              <FormField
                control={form.control}
                name="StatusColor"
                render={({ field }) => (
                  <FormItem>
                    <FormControl>
                      <RadioGroup
                        className="flex gap-1.5"
                        value={field.value ?? "empty"}
                        onValueChange={(value: string) => {
                          field.onChange(value);
                          const json = JSON.parse(
                            localStorage.getItem(entityId) ?? "{}"
                          );
                          json.StatusColor = value;
                          localStorage.setItem(entityId, JSON.stringify(json));
                          queryClient.invalidateQueries({
                            queryKey: ["operation", entityId],
                          });
                        }}
                      >
                        <RadioGroupItem
                          value="empty"
                          aria-label="empty"
                          className="size-6 border bg-background"
                        />
                        <RadioGroupItem
                          value="red"
                          aria-label="red"
                          className="size-6 border bg-red-500"
                        />
                        <RadioGroupItem
                          value="amber"
                          aria-label="amber"
                          className="size-6 border bg-amber-500"
                        />
                        <RadioGroupItem
                          value="emerald"
                          aria-label="emerald"
                          className="size-6 border bg-emerald-500"
                        />
                      </RadioGroup>
                    </FormControl>
                  </FormItem>
                )}
              />
            </div>
          </div>
          {commentOpen && (
            <div className="flex flex-col gap-3">
              <div className="flex gap-3 ">
                <FormLabel>{t("Comment")}</FormLabel>
                {operation && operation.Comment?.draft && (
                  <SquarePen size={15} />
                )}
              </div>

              <FormField
                control={form.control}
                name="Comment"
                render={({ field }) => (
                  <FormItem>
                    <FormControl>
                      <Textarea
                        {...field}
                        value={field.value ?? ""}
                        onChange={(e) => {
                          field.onChange(e.target.value);
                          const json = JSON.parse(
                            localStorage.getItem(entityId) ?? "{}"
                          );
                          json.Comment = e.target.value;
                          localStorage.setItem(entityId, JSON.stringify(json));
                          queryClient.invalidateQueries({
                            queryKey: ["operation", entityId],
                          });
                        }}
                        className="h-32 resize-none"
                      />
                    </FormControl>
                  </FormItem>
                )}
              />
            </div>
          )}

          <FormField
            control={form.control}
            name="Name"
            render={({ field }) => (
              <FormItem>
                <div className="flex gap-3">
                  <FormLabel>{t("Name")}</FormLabel>
                  {operation && operation.Name?.draft && (
                    <SquarePen size={15} />
                  )}
                </div>
                <FormControl>
                  <Input
                    {...field}
                    value={field.value ?? ""}
                    onChange={(e) => {
                      field.onChange(e.target.value);
                      const json = JSON.parse(
                        localStorage.getItem(entityId) ?? "{}"
                      );
                      json.Name = e.target.value;
                      localStorage.setItem(entityId, JSON.stringify(json));
                      queryClient.invalidateQueries({
                        queryKey: ["operation", entityId],
                      });
                    }}
                  />
                </FormControl>
              </FormItem>
            )}
          />

          <FormField
            control={form.control}
            name="Description"
            render={({ field }) => (
              <FormItem>
                <div className="flex gap-3">
                  <FormLabel>{t("Operation Description")}</FormLabel>
                  {operation && operation.Description?.draft && (
                    <SquarePen size={15} />
                  )}
                </div>
                <FormControl>
                  <Input
                    {...field}
                    value={field.value ?? ""}
                    onChange={(e) => {
                      field.onChange(e.target.value);
                      const json = JSON.parse(
                        localStorage.getItem(entityId) ?? "{}"
                      );
                      json.Description = e.target.value;
                      localStorage.setItem(entityId, JSON.stringify(json));
                      queryClient.invalidateQueries({
                        queryKey: ["operation", entityId],
                      });
                    }}
                  />
                </FormControl>
              </FormItem>
            )}
          />

          <FormField
            control={form.control}
            name="StationType"
            render={({ field }) => (
              <FormItem className="hidden">
                <FormControl>
                  <Input {...field} disabled />
                </FormControl>
              </FormItem>
            )}
          />

          <FormField
            control={form.control}
            name="SerialOrParallel"
            render={({ field }) => (
              <FormItem>
                <div className="flex gap-3">
                  <FormLabel>{t("Serial / Parallel")}</FormLabel>
                  {operation && operation.SerialOrParallel?.draft && (
                    <SquarePen size={15} />
                  )}
                </div>
                <Select
                  value={field.value ?? ""}
                  onValueChange={(value) => {
                    field.onChange(value);
                    const json = JSON.parse(
                      localStorage.getItem(entityId) ?? "{}"
                    );
                    json.SerialOrParallel = value;
                    localStorage.setItem(entityId, JSON.stringify(json));
                    queryClient.invalidateQueries({
                      queryKey: ["operation", entityId],
                    });
                  }}
                >
                  <FormControl>
                    <SelectTrigger>
                      <SelectValue placeholder={t("SOP Placeholder")} />
                    </SelectTrigger>
                  </FormControl>
                  <SelectContent>
                    <SelectItem value="none">-</SelectItem>
                    {data.SerialOrParallel.map((serialorparallel) => {
                      let skip = true;
                      serialorparallel.stationTypes.every((st) => {
                        if (form.getValues().StationType == st) {
                          skip = false;
                          return false;
                        }
                        return true;
                      });

                      return (
                        !skip && (
                          <SelectItem
                            key={"SOP_" + serialorparallel.id}
                            value={serialorparallel.id}
                          >
                            {t("SOP_" + String(serialorparallel.id) + "_name")}
                          </SelectItem>
                        )
                      );
                    })}
                  </SelectContent>
                </Select>
              </FormItem>
            )}
          />
                    
         <FormField
  control={form.control}
  name="SerialOrParallel"
  render={({ field }) => (
    <FormItem>
      <div className="flex gap-3">
        <FormLabel>{t("Serial / Parallel")}</FormLabel>
        {operation && operation.SerialOrParallel?.draft && (
          <SquarePen size={15} />
        )}
      </div>
      <Select
        value={field.value ?? ""}
        onValueChange={(value) => {
          field.onChange(value);
          const json = JSON.parse(localStorage.getItem(entityId) ?? "{}");
          if (value === "" || value === "none") {
            delete json.SerialOrParallel;
          } else {
            json.SerialOrParallel = value;
          }
          localStorage.setItem(entityId, JSON.stringify(json));
          queryClient.invalidateQueries({
            queryKey: ["operation", entityId],
          });
        }}
      >
        <FormControl>
          <SelectTrigger>
            <SelectValue placeholder={t("SOP Placeholder")} />
          </SelectTrigger>
        </FormControl>
        <SelectContent>
          <SelectItem value="none">-</SelectItem>
          {data.SerialOrParallel.map((serialorparallel) => {
            let skip = true;
            serialorparallel.stationTypes.every((st) => {
              if (
                !parentStation?.StationType ||
                parentStation.StationType == "none"
              ) {
                skip = false;
                return false;
              } else if (parentStation.StationType == st) {
                skip = false;
                return false;
              }
              return true;
            });

            return (
              !skip && (
                <SelectItem
                  key={"SOP_" + serialorparallel.id}
                  value={serialorparallel.id}
                >
                  {t("SOP_" + String(serialorparallel.id) + "_name")}
                </SelectItem>
              )
            );
          })}
        </SelectContent>
      </Select>
    </FormItem>
  )}
/>

          <FormField
            control={form.control}
            name="SequenceGroup"
            render={({ field }) => (
              <FormItem>
                <div className="flex gap-3">
                  <FormLabel>{t("SequenceGroup")}</FormLabel>
                  {operation && operation.SequenceGroup?.draft && (
                    <SquarePen size={15} />
                  )}
                </div>
                <FormControl>
                  <Input
                    {...field}
                    value={field.value ?? ""}
                    onChange={(e) => {
                      field.onChange(e.target.value);
                      const json = JSON.parse(
                        localStorage.getItem(entityId) ?? "{}"
                      );
                      json.SequenceGroup = e.target.value;
                      localStorage.setItem(entityId, JSON.stringify(json));
                      queryClient.invalidateQueries({
                        queryKey: ["operation", entityId],
                      });
                    }}
                  />
                </FormControl>
              </FormItem>
            )}
          />

          <FormField
            control={form.control}
            name="Sequence"
            render={({ field }) => (
              <FormItem>
                <div className="flex gap-3">
                  <FormLabel>{t("Sequence")}</FormLabel>
                  {operation && operation.Sequence?.draft && (
                    <SquarePen size={15} />
                  )}
                </div>
                <FormControl>
                  <Input
                    {...field}
                    value={field.value ?? ""}
                    onChange={(e) => {
                      field.onChange(e.target.value);
                      const json = JSON.parse(
                        localStorage.getItem(entityId) ?? "{}"
                      );
                      json.Sequence = e.target.value;
                      localStorage.setItem(entityId, JSON.stringify(json));
                      queryClient.invalidateQueries({
                        queryKey: ["operation", entityId],
                      });
                    }}
                  />
                </FormControl>
              </FormItem>
            )}
          />

          <FormField
            control={form.control}
            name="AlwaysPerform"
            render={({ field }) => (
              <FormItem className="flex flex-row items-center gap-2 rounded-md pl-4 border h-10 space-y-0">
                <FormControl>
                  <Checkbox
                    checked={stringToBoolean(field.value)}
                    onCheckedChange={(checked) => {
                      field.onChange(booleanToString(checked as boolean));
                      const json = JSON.parse(
                        localStorage.getItem(entityId) ?? "{}"
                      );
                      json.AlwaysPerform = booleanToString(checked as boolean);
                      localStorage.setItem(entityId, JSON.stringify(json));
                      queryClient.invalidateQueries({
                        queryKey: ["operation", entityId],
                      });
                    }}
                  />
                </FormControl>
                <div className="flex gap-3">
                  <FormLabel className="hover:cursor-pointer">
                    {t("AlwaysPerform")}
                  </FormLabel>
                  {operation && operation.AlwaysPerform?.draft && (
                    <SquarePen size={15} />
                  )}
                </div>
              </FormItem>
            )}
          />

          <FormField
            control={form.control}
            name="QGateRelevant"
            render={({ field }) => (
              <FormItem>
                <div className="flex gap-3">
                  <FormLabel>{t("QGateRelevant")}</FormLabel>
                  {operation && operation.QGateRelevant?.draft && (
                    <SquarePen size={15} />
                  )}
                </div>
                <Select
                  value={field.value ?? ""}
                  onValueChange={(value) => {
                    field.onChange(value);
                    const json = JSON.parse(
                      localStorage.getItem(entityId) ?? "{}"
                    );
                    json.QGateRelevant = value;
                    localStorage.setItem(entityId, JSON.stringify(json));
                    queryClient.invalidateQueries({
                      queryKey: ["operation", entityId],
                    });
                  }}
                >
                  <FormControl>
                    <SelectTrigger>
                      <SelectValue
                        placeholder={t("QGateRelevant Placeholder")}
                      />
                    </SelectTrigger>
                  </FormControl>
                  <SelectContent>
                    <SelectItem value="none">-</SelectItem>
                    {data.QGateRelevant.map((qgaterelevant) => {
                      return (
                        <SelectItem
                          key={"QR" + qgaterelevant.id}
                          value={qgaterelevant.id}
                        >
                          {t("QR_" + String(qgaterelevant.id) + "_name")}
                        </SelectItem>
                      );
                    })}
                  </SelectContent>
                </Select>
              </FormItem>
            )}
          />

          <FormField
            control={form.control}
            name="Template"
            render={({ field }) => (
              <FormItem>
                <div className="flex gap-3">
                  <FormLabel>{t("Template")}</FormLabel>
                  {operation && operation.Template?.draft && (
                    <SquarePen size={15} />
                  )}
                </div>
                <Select
                  value={field.value ?? ""}
                  onValueChange={(value) => {
                    field.onChange(value);
                    const json = JSON.parse(
                      localStorage.getItem(entityId) ?? "{}"
                    );
                    json.Template = value;
                    if (value == "none") {
                      json.DecisionClass = value;
                      json.VerificationClass = value;
                      json.GenerationClass = value;
                      json.SavingClass = value;
                      localStorage.setItem(entityId, JSON.stringify(json));
                      setObserver((prev) => prev + 1);
                    }
                    localStorage.setItem(entityId, JSON.stringify(json));
                    queryClient.invalidateQueries({
                      queryKey: ["operation", entityId],
                    });
                  }}
                >
                  <FormControl>
                    <SelectTrigger>
                      <SelectValue placeholder={t("Template Placeholder")} />
                    </SelectTrigger>
                  </FormControl>
                  <SelectContent>
                    <SelectItem value="none">-</SelectItem>
                    {data.Templates.map((template) => {
                      let skip = true;
                      template.toolClassesIds.every((tc) => {
                        if (!parentTool?.ToolClass) return false;
                        else if (parentTool?.ToolClass == tc) {
                          skip = false;
                          return false;
                        }
                        return true;
                      });

                      return (
                        !skip && (
                          <SelectItem
                            key={"T_" + template.id}
                            value={template.id}
                          >
                            {t("T_" + String(template.id) + "_Description")}
                          </SelectItem>
                        )
                      );
                    })}
                  </SelectContent>
                </Select>
              </FormItem>
            )}
          />

          <FormField
            control={form.control}
            name="DecisionClass"
            render={({ field }) => (
              <FormItem>
                <div className="flex gap-3">
                  <FormLabel>{t("OperationClassDecision")}</FormLabel>
                  {operation && operation.DecisionClass?.draft && (
                    <SquarePen size={15} />
                  )}
                </div>
                <Select
                  value={field.value ?? ""}
                  onValueChange={(value) => {
                    field.onChange(value);
                    const json = JSON.parse(
                      localStorage.getItem(entityId) ?? "{}"
                    );
                    json.DecisionClass = value;
                    localStorage.setItem(entityId, JSON.stringify(json));
                    queryClient.invalidateQueries({
                      queryKey: ["operation", entityId],
                    });
                  }}
                >
                  <FormControl>
                    <SelectTrigger>
                      <SelectValue placeholder={t("Decision Placeholder")} />
                    </SelectTrigger>
                  </FormControl>
                  <SelectContent>
                    <SelectItem value="none">-</SelectItem>
                    {data.DecisionClasses.map((decisionclass) => {
                      let skip = true;

                      decisionclass.templateIds.every((t) => {
                        if (form.getValues().Template == t) {
                          skip = false;
                          return false;
                        }
                        return true;
                      });

                      return (
                        !skip && (
                          <TooltipProvider
                            key={"OC_DECISION_" + decisionclass.id}
                          >
                            <Tooltip>
                              <TooltipTrigger asChild>
                                <SelectItem
                                  key={"OC_DECISION_" + decisionclass.id}
                                  value={decisionclass.id}
                                >
                                  {t(
                                    "OC_DECISION_" +
                                      String(decisionclass.id) +
                                      "_ClassDescription"
                                  )}
                                </SelectItem>
                              </TooltipTrigger>
                              <TooltipContent>
                                <div className="max-w-md">
                                  {t(
                                    "OC_DECISION_" +
                                      String(decisionclass.id) +
                                      "_HelpText"
                                  )}
                                </div>
                              </TooltipContent>
                            </Tooltip>
                          </TooltipProvider>
                        )
                      );
                    })}
                  </SelectContent>
                </Select>
              </FormItem>
            )}
          />

          <FormField
            control={form.control}
            name="VerificationClass"
            render={({ field }) => (
              <FormItem>
                <div className="flex gap-3">
                  <FormLabel>{t("OperationClassVerification")}</FormLabel>
                  {operation && operation.VerificationClass?.draft && (
                    <SquarePen size={15} />
                  )}
                </div>
                <Select
                  value={field.value ?? ""}
                  onValueChange={(value) => {
                    field.onChange(value);
                    const json = JSON.parse(
                      localStorage.getItem(entityId) ?? "{}"
                    );
                    json.VerificationClass = value;
                    localStorage.setItem(entityId, JSON.stringify(json));
                    queryClient.invalidateQueries({
                      queryKey: ["operation", entityId],
                    });
                  }}
                >
                  <FormControl>
                    <SelectTrigger>
                      <SelectValue
                        placeholder={t("Verification Placeholder")}
                      />
                    </SelectTrigger>
                  </FormControl>
                  <SelectContent>
                    <SelectItem value="none">-</SelectItem>
                    {data.VerificationClasses.map((verificationclass) => {
                      let skip = true;
                      if (
                        form.getValues().Template ==
                        verificationclass.templateId
                      )
                        skip = false;

                      return (
                        !skip && (
                          <TooltipProvider
                            key={"OC_VERIFICATION_" + verificationclass.id}
                          >
                            <Tooltip>
                              <TooltipTrigger asChild>
                                <SelectItem
                                  key={
                                    "OC_VERIFICATION_" + verificationclass.id
                                  }
                                  value={verificationclass.id}
                                >
                                  {t(
                                    "OC_VERIFICATION_" +
                                      String(verificationclass.id) +
                                      "_" +
                                      String(verificationclass.templateId) +
                                      "_ClassDescription"
                                  )}
                                </SelectItem>
                              </TooltipTrigger>
                              <TooltipContent>
                                <div className="max-w-md">
                                  {t(
                                    "OC_VERIFICATION_" +
                                      String(verificationclass.id) +
                                      "_" +
                                      String(verificationclass.templateId) +
                                      "_HelpText"
                                  )}
                                </div>
                              </TooltipContent>
                            </Tooltip>
                          </TooltipProvider>
                        )
                      );
                    })}
                  </SelectContent>
                </Select>
              </FormItem>
            )}
          />

          <FormField
            control={form.control}
            name="GenerationClass"
            render={({ field }) => (
              <FormItem>
                <div className="flex gap-3">
                  <FormLabel>{t("OperationClassGeneration")}</FormLabel>
                  {operation && operation.GenerationClass?.draft && (
                    <SquarePen size={15} />
                  )}
                </div>
                <Select
                  value={field.value ?? ""}
                  onValueChange={(value) => {
                    field.onChange(value);
                    const json = JSON.parse(
                      localStorage.getItem(entityId) ?? "{}"
                    );
                    json.GenerationClass = value;
                    localStorage.setItem(entityId, JSON.stringify(json));
                    queryClient.invalidateQueries({
                      queryKey: ["operation", entityId],
                    });
                  }}
                >
                  <FormControl>
                    <SelectTrigger>
                      <SelectValue placeholder={t("Generation Placeholder")} />
                    </SelectTrigger>
                  </FormControl>
                  <SelectContent>
                    <SelectItem value="none">-</SelectItem>
                    {data.GenerationClasses.map((generationclass) => {
                      let skip = true;
                      if (
                        form.getValues().Template == generationclass.templateId
                      )
                        skip = false;

                      return (
                        !skip && (
                          <TooltipProvider
                            key={"OC_GENERATION_" + generationclass.id}
                          >
                            <Tooltip>
                              <TooltipTrigger asChild>
                                <SelectItem
                                  key={"OC_GENERATION_" + generationclass.id}
                                  value={generationclass.id}
                                >
                                  {t(
                                    "OC_GENERATION_" +
                                      String(generationclass.id) +
                                      "_" +
                                      String(generationclass.templateId) +
                                      "_ClassDescription"
                                  )}
                                </SelectItem>
                              </TooltipTrigger>
                              <TooltipContent>
                                <div className="max-w-md">
                                  {t(
                                    "OC_GENERATION_" +
                                      String(generationclass.id) +
                                      "_" +
                                      String(generationclass.templateId) +
                                      "_HelpText"
                                  )}
                                </div>
                              </TooltipContent>
                            </Tooltip>
                          </TooltipProvider>
                        )
                      );
                    })}
                  </SelectContent>
                </Select>
              </FormItem>
            )}
          />

          <FormField
            control={form.control}
            name="SavingClass"
            render={({ field }) => (
              <FormItem>
                <div className="flex gap-3">
                  <FormLabel>{t("OperationClassSaving")}</FormLabel>
                  {operation && operation.SavingClass?.draft && (
                    <SquarePen size={15} />
                  )}
                </div>
                <Select
                  value={field.value ?? ""}
                  onValueChange={(value) => {
                    field.onChange(value);
                    const json = JSON.parse(
                      localStorage.getItem(entityId) ?? "{}"
                    );
                    json.SavingClass = value;
                    localStorage.setItem(entityId, JSON.stringify(json));
                    queryClient.invalidateQueries({
                      queryKey: ["operation", entityId],
                    });
                  }}
                >
                  <FormControl>
                    <SelectTrigger>
                      <SelectValue placeholder={t("Saving Placeholder")} />
                    </SelectTrigger>
                  </FormControl>
                  <SelectContent>
                    <SelectItem value="none">-</SelectItem>
                    {data.SavingClasses.map((savingclass) => {
                      let skip = true;
                      if (form.getValues().Template == savingclass.templateId)
                        skip = false;

                      return (
                        !skip && (
                          <TooltipProvider key={"OC_SAVING_" + savingclass.id}>
                            <Tooltip>
                              <TooltipTrigger asChild>
                                <SelectItem
                                  key={"OC_SAVING_" + savingclass.id}
                                  value={savingclass.id}
                                >
                                  {t(
                                    "OC_SAVING_" +
                                      String(savingclass.id) +
                                      "_" +
                                      String(savingclass.templateId) +
                                      "_ClassDescription"
                                  )}
                                </SelectItem>
                              </TooltipTrigger>
                              <TooltipContent>
                                <div className="max-w-md">
                                  {t(
                                    "OC_SAVING_" +
                                      String(savingclass.id) +
                                      "_" +
                                      String(savingclass.templateId) +
                                      "_HelpText"
                                  )}
                                </div>
                              </TooltipContent>
                            </Tooltip>
                          </TooltipProvider>
                        )
                      );
                    })}
                  </SelectContent>
                </Select>
              </FormItem>
            )}
          />
          <FormField
            control={form.control}
            name="DecisionCriteria"
            render={({ field }) => (
              <FormItem className="col-span-2">
                <div className="flex gap-3">
                  <FormLabel>{t("DecisionCriteria")}</FormLabel>
                  {operation && operation.DecisionCriteria?.draft && (
                    <SquarePen size={15} />
                  )}
                </div>
                <FormControl>
                  <TagsInput
                    value={field.value ?? []}
                    onValueChange={(value) => {
                      field.onChange(value);
                      const json = JSON.parse(
                        localStorage.getItem(entityId) ?? "{}"
                      );
                      json.DecisionCriteria = value.join("|");
                      localStorage.setItem(entityId, JSON.stringify(json));
                      queryClient.invalidateQueries({
                        queryKey: ["operation", entityId],
                      });
                    }}
                    placeholder={t("Enter")}
                  />
                </FormControl>
              </FormItem>
            )}
          />
          <div className="flex gap-5 justify-center">
            <Button
              variant="outline"
              type="button"
              onClick={async () => discardDrafts()}
              className="w-full"
            >
              {t("Discard")}
            </Button>
            <Button variant="outline" type="submit" className="w-full">
              {t("Submit")}
            </Button>
          </div>

          <div className="flex justify-center items-center">
            <div className="max-w-80 text-center italic text-sm">
              {t("EntityMetaData", {
                name: meta?.UpdatedBy,
                date: meta?.UpdatedAt?.split("T")[0]
                  .split("-")
                  .reverse()
                  .join("."),
                time: meta?.UpdatedAt?.split("T")[1]
                  .split(".")[0]
                  .split(":")
                  .slice(0, 2)
                  .join(":"),
              })}
            </div>
          </div>
        </form>
      </Form>
    )
  );
}

export function stringToBoolean(value: string | undefined | null): boolean {
  return value?.toLowerCase() === "true";
}

export function booleanToString(value: boolean): string {
  return value ? "true" : "false";
}
<|MERGE_RESOLUTION|>--- conflicted
+++ resolved
@@ -1,2648 +1,2510 @@
-import { toast } from "sonner";
-import { useForm } from "react-hook-form";
-import { zodResolver } from "@hookform/resolvers/zod";
-import * as z from "zod";
-import { Button } from "@/components/ui/button";
-import {
-  Form,
-  FormControl,
-  FormField,
-  FormItem,
-  FormLabel,
-} from "@/components/ui/form";
-import { Input } from "@/components/ui/input";
-import { Textarea } from "@/components/ui/textarea";
-import { useTranslation } from "react-i18next";
-import { ChevronDown, ChevronUp, SquarePen } from "lucide-react";
-import {
-  Tooltip,
-  TooltipContent,
-  TooltipProvider,
-  TooltipTrigger,
-} from "../ui/tooltip";
-import { RadioGroup, RadioGroupItem } from "../ui/radio-group";
-import { useEffect, useState } from "react";
-import { useMutation, useQuery, useQueryClient } from "@tanstack/react-query";
-import {
-  GetAllEntities,
-  GetEntityDetails,
-  UpdateEntityFieldsString,
-} from "../../../wailsjs/go/main/Core";
-import {
-  Select,
-  SelectTrigger,
-  SelectValue,
-  SelectContent,
-  SelectItem,
-} from "@/components/ui/select";
-
-import data from "@/assets/dependency.json";
-import { TagsInput } from "../ui/tags-input";
-import { useContext } from "@/store";
-<<<<<<< HEAD
-import { json } from "stream/consumers";
-=======
-import { Checkbox } from "../ui/checkbox";
->>>>>>> 3f9ef0a2
-
-export function LineForm({ entityId }: { entityId: string }) {
-  const [meta, setMeta] = useState<{ UpdatedAt?: string; UpdatedBy?: string }>(
-    {}
-  );
-  const [observer, setObserver] = useState(0);
-  const [formReady, setFormReady] = useState(false);
-  const { dbState, lastUpdate } = useContext();
-
-  useEffect(() => {
-    (async () => {
-      const line = await GetEntityDetails("line", entityId);
-      setMeta({ UpdatedAt: line.UpdatedAt, UpdatedBy: line.UpdatedBy });
-      const json = JSON.parse(localStorage.getItem(entityId) ?? "{}");
-      form.reset({
-        Name: json.Name ?? line.Name ?? "",
-        Comment: json.Comment ?? line.Comment ?? "",
-        StatusColor: json.StatusColor ?? line.StatusColor ?? "empty",
-        AssemblyArea: json.AssemblyArea ?? line.AssemblyArea ?? "",
-      });
-      setFormReady(true);
-      queryClient.invalidateQueries({
-        queryKey: ["line", entityId],
-      });
-    })();
-  }, [observer, dbState]);
-
-  const formSchema = z.object({
-    Name: z.string().optional(),
-    Comment: z.string().optional(),
-    StatusColor: z.string().optional(),
-    AssemblyArea: z.string().max(3).optional(),
-  });
-
-  function clearDrafts() {
-    localStorage.removeItem(entityId);
-    setObserver((prev) => prev + 1);
-  }
-
-  function checkDraftsAvailable() {
-    return localStorage.getItem(entityId) != null ? true : false;
-  }
-
-  const { t } = useTranslation();
-
-  const queryClient = useQueryClient();
-
-  const { data: line } = useQuery({
-    queryKey: ["line", entityId],
-    queryFn: async () => {
-      const values = form.getValues();
-      const res: Record<string, any> = {};
-      Object.entries(values).forEach(([key, value]) => {
-        JSON.parse(localStorage.getItem(entityId) ?? "{}")[key] != null
-          ? (res[key] = { data: value, draft: true })
-          : { data: value, draft: false };
-      });
-      return res;
-    },
-    enabled: formReady,
-  });
-
-  const { mutate: discardDrafts } = useMutation({
-    mutationFn: async () => {
-      await clearDrafts();
-    },
-    onSuccess: async () => {
-      queryClient.invalidateQueries({
-        queryKey: ["line", entityId],
-      });
-    },
-  });
-
-  const form = useForm<z.infer<typeof formSchema>>({
-    resolver: zodResolver(formSchema),
-  });
-
-  const { mutate: submitForm } = useMutation({
-    mutationFn: async () => {
-      await onSubmit();
-    },
-    onSuccess: async () => {
-      queryClient.invalidateQueries();
-    },
-  });
-
-  async function onSubmit() {
-    if (!checkDraftsAvailable()) return toast.error(t("NoDraft"));
-
-    let changesRecord: Record<string, string> = {};
-
-    const lineDb = await GetEntityDetails("line", entityId);
-    if (!line) return;
-    Object.entries(line).forEach(([key, value]) => {
-      if (value.draft && lineDb.key != value.data) {
-        changesRecord[key] = value.data;
-      }
-    });
-
-    await UpdateEntityFieldsString(
-      String(localStorage.getItem("name")),
-      "line",
-      entityId,
-      lastUpdate ?? "",
-      changesRecord
-    );
-
-    discardDrafts();
-
-    toast.success(t("SubmitSuccess", { entityType: t("line") }));
-  }
-
-  const [commentOpen, setCommentOpen] = useState(false);
-
-  return (
-    formReady && (
-      <Form {...form}>
-        <form
-          onSubmit={form.handleSubmit(() => submitForm())}
-          className="py-5 pt-7 flex flex-col gap-8"
-        >
-          <div className="flex gap-3 items-center justify-between">
-            <Button
-              variant="ghost"
-              size="icon"
-              onClick={() => setCommentOpen(commentOpen ? false : true)}
-              type="button"
-            >
-              {commentOpen ? <ChevronUp /> : <ChevronDown />}
-            </Button>
-            <div className="flex gap-3 items-center">
-              {line && line.StatusColor?.draft && <SquarePen size={15} />}
-              <FormField
-                control={form.control}
-                name="StatusColor"
-                render={({ field }) => (
-                  <FormItem>
-                    <FormControl>
-                      <RadioGroup
-                        className="flex gap-1.5"
-                        value={field.value ?? "empty"}
-                        onValueChange={(value: string) => {
-                          field.onChange(value);
-                          const json = JSON.parse(
-                            localStorage.getItem(entityId) ?? "{}"
-                          );
-                          json.StatusColor = value;
-                          localStorage.setItem(entityId, JSON.stringify(json));
-                          queryClient.invalidateQueries({
-                            queryKey: ["line", entityId],
-                          });
-                        }}
-                      >
-                        <RadioGroupItem
-                          value="empty"
-                          aria-label="empty"
-                          className="size-6 border bg-background"
-                        />
-                        <RadioGroupItem
-                          value="red"
-                          aria-label="red"
-                          className="size-6 border bg-red-500"
-                        />
-                        <RadioGroupItem
-                          value="amber"
-                          aria-label="amber"
-                          className="size-6 border bg-amber-500"
-                        />
-                        <RadioGroupItem
-                          value="emerald"
-                          aria-label="emerald"
-                          className="size-6 border bg-emerald-500"
-                        />
-                      </RadioGroup>
-                    </FormControl>
-                  </FormItem>
-                )}
-              />
-            </div>
-          </div>
-          {commentOpen && (
-            <div className="flex flex-col gap-3">
-              <div className="flex gap-3 ">
-                <FormLabel>{t("Comment")}</FormLabel>
-                {line && line.Comment?.draft && <SquarePen size={15} />}
-              </div>
-
-              <FormField
-                control={form.control}
-                name="Comment"
-                render={({ field }) => (
-                  <FormItem>
-                    <FormControl>
-                      <Textarea
-                        {...field}
-                        value={field.value ?? ""}
-                        onChange={(e) => {
-                          field.onChange(e.target.value);
-                          const json = JSON.parse(
-                            localStorage.getItem(entityId) ?? "{}"
-                          );
-                          json.Comment = e.target.value;
-                          localStorage.setItem(entityId, JSON.stringify(json));
-                          queryClient.invalidateQueries({
-                            queryKey: ["line", entityId],
-                          });
-                        }}
-                        className="h-32 resize-none"
-                      />
-                    </FormControl>
-                  </FormItem>
-                )}
-              />
-            </div>
-          )}
-
-          <FormField
-            control={form.control}
-            name="Name"
-            render={({ field }) => (
-              <FormItem>
-                <div className="flex gap-3">
-                  <FormLabel>{t("Name")}</FormLabel>
-                  {line && line.Name?.draft && <SquarePen size={15} />}
-                </div>
-                <FormControl>
-                  <Input
-                    {...field}
-                    value={field.value ?? ""}
-                    onChange={(e) => {
-                      field.onChange(e.target.value);
-                      const json = JSON.parse(
-                        localStorage.getItem(entityId) ?? "{}"
-                      );
-                      json.Name = e.target.value;
-                      localStorage.setItem(entityId, JSON.stringify(json));
-                      queryClient.invalidateQueries({
-                        queryKey: ["line", entityId],
-                      });
-                    }}
-                  />
-                </FormControl>
-              </FormItem>
-            )}
-          />
-
-          <FormField
-            control={form.control}
-            name="AssemblyArea"
-            render={({ field }) => (
-              <FormItem>
-                <div className="flex gap-3">
-                  <FormLabel>{t("AssemblyArea")}</FormLabel>
-                  {line && line.AssemblyArea?.draft && <SquarePen size={15} />}
-                </div>
-                <FormControl>
-                  <Input
-                    {...field}
-                    value={field.value ?? ""}
-                    onChange={(e) => {
-                      field.onChange(e.target.value);
-                      const json = JSON.parse(
-                        localStorage.getItem(entityId) ?? "{}"
-                      );
-                      json.AssemblyArea = e.target.value;
-                      localStorage.setItem(entityId, JSON.stringify(json));
-                      queryClient.invalidateQueries({
-                        queryKey: ["line", entityId],
-                      });
-                    }}
-                  />
-                </FormControl>
-              </FormItem>
-            )}
-          />
-          <div className="flex gap-5 justify-center">
-            <Button
-              variant="outline"
-              type="button"
-              onClick={async () => discardDrafts()}
-              className="w-full"
-            >
-              {t("Discard")}
-            </Button>
-            <Button variant="outline" type="submit" className="w-full">
-              {t("Submit")}
-            </Button>
-          </div>
-          <div className="flex justify-center items-center">
-            <div className="max-w-80 text-center italic text-sm">
-              {t("EntityMetaData", {
-                name: meta?.UpdatedBy,
-                date: meta?.UpdatedAt?.split("T")[0]
-                  .split("-")
-                  .reverse()
-                  .join("."),
-                time: meta?.UpdatedAt?.split("T")[1]
-                  .split(".")[0]
-                  .split(":")
-                  .slice(0, 2)
-                  .join(":"),
-              })}
-            </div>
-          </div>
-        </form>
-      </Form>
-    )
-  );
-}
-
-export function StationForm({ entityId }: { entityId: string }) {
-  const [meta, setMeta] = useState<{ UpdatedAt?: string; UpdatedBy?: string }>(
-    {}
-  );
-  const [observer, setObserver] = useState(0);
-  const [formReady, setFormReady] = useState(false);
-  const { dbState, lastUpdate } = useContext();
-
-  useEffect(() => {
-    (async () => {
-      const station = await GetEntityDetails("station", entityId);
-      setMeta({ UpdatedAt: station.UpdatedAt, UpdatedBy: station.UpdatedBy });
-      const json = JSON.parse(localStorage.getItem(entityId) ?? "{}");
-      form.reset({
-        Name: json.Name ?? station.Name ?? "",
-        Comment: json.Comment ?? station.Comment ?? "",
-        StatusColor: json.StatusColor ?? station.StatusColor ?? "empty",
-        Description: json.Description ?? station.Description ?? "",
-<<<<<<< HEAD
-        StationType: json.StationType ?? station.StationType ?? "",     
-=======
-        StationType: json.StationType ?? station.StationType ?? "",
->>>>>>> 3f9ef0a2
-      });
-      setFormReady(true);
-      queryClient.invalidateQueries({
-        queryKey: ["station", entityId],
-      });
-    })();
-  }, [observer, dbState]);
-
-  const formSchema = z.object({
-    Name: z.string().optional(),
-    Comment: z.string().optional(),
-    StatusColor: z.string().optional(),
-    Description: z.string().optional(),
-    StationType: z.string().optional(),
-  });
-
-  function clearDrafts() {
-    localStorage.removeItem(entityId);
-    setObserver((prev) => prev + 1);
-  }
-
-  function checkDraftsAvailable() {
-    return localStorage.getItem(entityId) != null ? true : false;
-  }
-
-  const { t } = useTranslation();
-
-  const queryClient = useQueryClient();
-
-  const { data: station } = useQuery({
-    queryKey: ["station", entityId],
-    queryFn: async () => {
-      const values = form.getValues();
-      const res: Record<string, any> = {};
-      Object.entries(values).forEach(([key, value]) => {
-        JSON.parse(localStorage.getItem(entityId) ?? "{}")[key] != null
-          ? (res[key] = { data: value, draft: true })
-          : { data: value, draft: false };
-      });
-      return res;
-    },
-    enabled: formReady,
-  });
-
-  const { mutate: discardDrafts } = useMutation({
-    mutationFn: async () => {
-      await clearDrafts();
-    },
-    onSuccess: async () => {
-      queryClient.invalidateQueries({
-        queryKey: ["station", entityId],
-      });
-    },
-  });
-
-  const form = useForm<z.infer<typeof formSchema>>({
-    resolver: zodResolver(formSchema),
-  });
-
-  const { mutate: submitForm } = useMutation({
-    mutationFn: async () => {
-      await onSubmit();
-    },
-    onSuccess: async () => {
-      queryClient.invalidateQueries();
-    },
-  });
-
-  async function onSubmit() {
-    if (!checkDraftsAvailable()) return toast.error(t("NoDraft"));
-
-    let changesRecord: Record<string, string> = {};
-
-    let resetChildTemplate = false;
-    const stationDb = await GetEntityDetails("station", entityId);
-    if (!station) return;
-    Object.entries(station).forEach(([key, value]) => {
-      if (value.draft && stationDb.key != value.data) {
-        if (key == "StationType") resetChildTemplate = true;
-        changesRecord[key] = value.data;
-      }
-    });
-
-    if (resetChildTemplate) {
-      const tools = await GetAllEntities("tool", entityId);
-      if (tools)
-        tools.forEach(async ({ ID }) => {
-          const operations = await GetAllEntities("operation", ID);
-          operations.forEach(async ({ ID }) => {
-            UpdateEntityFieldsString(
-              String(localStorage.getItem("name")),
-              "operation",
-              ID,
-              lastUpdate ?? "",
-              {
-                SerialOrParallel: "none",
-                SequenceGroup: "",
-                Sequence: "",
-              }
-            );
-            const json = JSON.parse(localStorage.getItem(ID) ?? "{}");
-
-            delete json.SerialOrParallel;
-            delete json.SequenceGroup;
-            delete json.Sequence;
-            if (JSON.stringify(json) != "{}") {
-              localStorage.setItem(ID, JSON.stringify(json));
-            }
-          });
-        });
-    }
-
-    await UpdateEntityFieldsString(
-      String(localStorage.getItem("name")),
-      "station",
-      entityId,
-      lastUpdate ?? "",
-      changesRecord
-    );
-
-    discardDrafts();
-
-    toast.success(t("SubmitSuccess", { entityType: t("station") }));
-  }
-
-  const [commentOpen, setCommentOpen] = useState(false);
-
-  return (
-    formReady && (
-      <Form {...form}>
-        <form
-          onSubmit={form.handleSubmit(() => submitForm())}
-          className="py-5 pt-7 flex flex-col gap-8"
-        >
-          <div className="flex gap-3 items-center justify-between">
-            <Button
-              variant="ghost"
-              size="icon"
-              onClick={() => setCommentOpen(commentOpen ? false : true)}
-              type="button"
-            >
-              {commentOpen ? <ChevronUp /> : <ChevronDown />}
-            </Button>
-            <div className="flex gap-3 items-center">
-              {station && station.StatusColor?.draft && <SquarePen size={15} />}
-              <FormField
-                control={form.control}
-                name="StatusColor"
-                render={({ field }) => (
-                  <FormItem>
-                    <FormControl>
-                      <RadioGroup
-                        className="flex gap-1.5"
-                        value={field.value ?? "empty"}
-                        onValueChange={(value: string) => {
-                          field.onChange(value);
-                          const json = JSON.parse(
-                            localStorage.getItem(entityId) ?? "{}"
-                          );
-                          json.StatusColor = value;
-                          localStorage.setItem(entityId, JSON.stringify(json));
-                          queryClient.invalidateQueries({
-                            queryKey: ["station", entityId],
-                          });
-                        }}
-                      >
-                        <RadioGroupItem
-                          value="empty"
-                          aria-label="empty"
-                          className="size-6 border bg-background"
-                        />
-                        <RadioGroupItem
-                          value="red"
-                          aria-label="red"
-                          className="size-6 border bg-red-500"
-                        />
-                        <RadioGroupItem
-                          value="amber"
-                          aria-label="amber"
-                          className="size-6 border bg-amber-500"
-                        />
-                        <RadioGroupItem
-                          value="emerald"
-                          aria-label="emerald"
-                          className="size-6 border bg-emerald-500"
-                        />
-                      </RadioGroup>
-                    </FormControl>
-                  </FormItem>
-                )}
-              />
-            </div>
-          </div>
-          {commentOpen && (
-            <div className="flex flex-col gap-3">
-              <div className="flex gap-3 ">
-                <FormLabel>{t("Comment")}</FormLabel>
-                {station && station.Comment?.draft && <SquarePen size={15} />}
-              </div>
-
-              <FormField
-                control={form.control}
-                name="Comment"
-                render={({ field }) => (
-                  <FormItem>
-                    <FormControl>
-                      <Textarea
-                        {...field}
-                        value={field.value ?? ""}
-                        onChange={(e) => {
-                          field.onChange(e.target.value);
-                          const json = JSON.parse(
-                            localStorage.getItem(entityId) ?? "{}"
-                          );
-                          json.Comment = e.target.value;
-                          localStorage.setItem(entityId, JSON.stringify(json));
-                          queryClient.invalidateQueries({
-                            queryKey: ["station", entityId],
-                          });
-                        }}
-                        className="h-32 resize-none"
-                      />
-                    </FormControl>
-                  </FormItem>
-                )}
-              />
-            </div>
-          )}
-
-          <FormField
-            control={form.control}
-            name="Name"
-            render={({ field }) => (
-              <FormItem>
-                <div className="flex gap-3">
-                  <FormLabel>{t("Name")}</FormLabel>
-                  {station && station.Name?.draft && <SquarePen size={15} />}
-                </div>
-                <FormControl>
-                  <Input
-                    {...field}
-                    value={field.value ?? ""}
-                    onChange={(e) => {
-                      field.onChange(e.target.value);
-                      const json = JSON.parse(
-                        localStorage.getItem(entityId) ?? "{}"
-                      );
-                      json.Name = e.target.value;
-                      localStorage.setItem(entityId, JSON.stringify(json));
-                      queryClient.invalidateQueries({
-                        queryKey: ["station", entityId],
-                      });
-                    }}
-                  />
-                </FormControl>
-              </FormItem>
-            )}
-          />
-
-          <FormField
-            control={form.control}
-            name="Description"
-            render={({ field }) => (
-              <FormItem>
-                <div className="flex gap-3">
-                  <FormLabel>{t("Station Description")}</FormLabel>
-                  {station && station.Description?.draft && (
-                    <SquarePen size={15} />
-                  )}
-                </div>
-                <FormControl>
-                  <Input
-                    {...field}
-                    value={field.value ?? ""}
-                    onChange={(e) => {
-                      field.onChange(e.target.value);
-                      const json = JSON.parse(
-                        localStorage.getItem(entityId) ?? "{}"
-                      );
-                      json.Description = e.target.value;
-                      localStorage.setItem(entityId, JSON.stringify(json));
-                      queryClient.invalidateQueries({
-                        queryKey: ["station", entityId],
-                      });
-                    }}
-                  />
-                </FormControl>
-              </FormItem>
-            )}
-          />
-          <FormField
-            control={form.control}
-            name="StationType"
-            render={({ field }) => (
-              <FormItem>
-                <div className="flex gap-3">
-                  <FormLabel>{t("Station Type")}</FormLabel>
-                  {station && station.StationType?.draft && (
-                    <SquarePen size={15} />
-                  )}
-                </div>
-                <Select
-                  value={field.value ?? ""}
-                  onValueChange={(value) => {
-                    field.onChange(value);
-                    const json = JSON.parse(
-                      localStorage.getItem(entityId) ?? "{}"
-                    );
-                    json.StationType = value;
-                    localStorage.setItem(entityId, JSON.stringify(json));
-                    queryClient.invalidateQueries({
-                      queryKey: ["station", entityId],
-                    });
-                  }}
-                >
-                  <FormControl>
-                    <SelectTrigger>
-                      <SelectValue placeholder={t("StationType Placeholder")} />
-                    </SelectTrigger>
-                  </FormControl>
-                  <SelectContent>
-                    <SelectItem value="none">-</SelectItem>
-                    {data.StationTypes.map((stationtype) => {
-<<<<<<< HEAD
-                    
-                      return (
-                        (
-                          <SelectItem
-                            key={"ST_" + stationtype.id}
-                            value={stationtype.id}
-                          >
-                            {t("ST_" + String(stationtype.id) + "_Name")}
-                          </SelectItem>
-                        )
-=======
-                      return (
-                        <SelectItem
-                          key={"ST_" + stationtype.id}
-                          value={stationtype.id}
-                        >
-                          {t("ST_" + String(stationtype.id) + "_Name")}
-                        </SelectItem>
->>>>>>> 3f9ef0a2
-                      );
-                    })}
-                  </SelectContent>
-                </Select>
-              </FormItem>
-            )}
-          />
-
-          <div className="flex gap-5 justify-center">
-            <Button
-              variant="outline"
-              type="button"
-              onClick={async () => discardDrafts()}
-              className="w-full"
-            >
-              {t("Discard")}
-            </Button>
-            <Button variant="outline" type="submit" className="w-full">
-              {t("Submit")}
-            </Button>
-          </div>
-          <div className="flex justify-center items-center">
-            <div className="max-w-80 text-center italic text-sm">
-              {t("EntityMetaData", {
-                name: meta?.UpdatedBy,
-                date: meta?.UpdatedAt?.split("T")[0]
-                  .split("-")
-                  .reverse()
-                  .join("."),
-                time: meta?.UpdatedAt?.split("T")[1]
-                  .split(".")[0]
-                  .split(":")
-                  .slice(0, 2)
-                  .join(":"),
-              })}
-            </div>
-          </div>
-        </form>
-      </Form>
-    )
-  );
-}
-
-export function ToolForm({ entityId }: { entityId: string }) {
-  const [meta, setMeta] = useState<{ UpdatedAt?: string; UpdatedBy?: string }>(
-    {}
-  );
-  const [observer, setObserver] = useState(0);
-  const [formReady, setFormReady] = useState(false);
-  const { dbState, lastUpdate } = useContext();
-
-  useEffect(() => {
-    (async () => {
-      const tool = await GetEntityDetails("tool", entityId);
-      setMeta({ UpdatedAt: tool.UpdatedAt, UpdatedBy: tool.UpdatedBy });
-      const json = JSON.parse(localStorage.getItem(entityId) ?? "{}");
-      form.reset({
-        Name: json.Name ?? tool.Name ?? "",
-        Comment: json.Comment ?? tool.Comment ?? "",
-        StatusColor: json.StatusColor ?? tool.StatusColor ?? "empty",
-        Description: json.Description ?? tool.Description ?? "",
-        IpAddressDevice: json.IpAddressDevice ?? tool.IpAddressDevice ?? "",
-        SPSPLCNameSPAService:
-          json.SPSPLCNameSPAService ?? tool.SPSPLCNameSPAService ?? "",
-        SPSDBNoSend: json.SPSDBNoSend ?? tool.SPSDBNoSend ?? "",
-        SPSDBNoReceive: json.SPSDBNoReceive ?? tool.SPSDBNoReceive ?? "",
-        SPSPreCheck: json.SPSPreCheck ?? tool.SPSPreCheck ?? "",
-        SPSAddressInReceiveDB:
-          json.SPSAddressInReceiveDB ?? tool.SPSAddressInReceiveDB ?? "",
-        SPSAddressInSendDB:
-          json.SPSAddressInSendDB ?? tool.SPSAddressInSendDB ?? "",
-        ToolClass: json.ToolClass ?? tool.ToolClass ?? "",
-        ToolType: json.ToolType ?? tool.ToolType ?? "",
-      });
-      setSpsChecked(
-        json.SPSPLCNameSPAService ||
-          tool.SPSPLCNameSPAService ||
-          json.SPSDBNoSend ||
-          tool.SPSDBNoSend ||
-          json.SPSDBNoReceive ||
-          tool.SPSDBNoReceive ||
-          json.SPSPreCheck ||
-          tool.SPSPreCheck ||
-          json.SPSAddressInReceiveDB ||
-          tool.SPSAddressInReceiveDB ||
-          json.SPSAddressInSendDB ||
-          tool.SPSAddressInSendDB
-      );
-      setFormReady(true);
-      queryClient.invalidateQueries({
-        queryKey: ["tool", entityId],
-      });
-    })();
-  }, [observer, dbState]);
-
-  function resetSps() {
-    const json = JSON.parse(localStorage.getItem(entityId) ?? "{}");
-    json.SPSPLCNameSPAService = "";
-    json.SPSDBNoSend = "";
-    json.SPSDBNoReceive = "";
-    json.SPSPreCheck = "";
-    json.SPSAddressInReceiveDB = "";
-    json.SPSAddressInSendDB = "";
-    localStorage.setItem(entityId, JSON.stringify(json));
-    setObserver((prev) => prev + 1);
-  }
-
-  const formSchema = z.object({
-    Name: z.string().optional(),
-    Comment: z.string().optional(),
-    StatusColor: z.string().optional(),
-    Description: z.string().optional(),
-    IpAddressDevice: z
-      .string()
-      .optional()
-      .refine(
-        (ip) =>
-          ip === "" ||
-          /^(?:(?:25[0-5]|2[0-4][0-9]|[01]?[0-9][0-9]?)\.){3}(?:25[0-5]|2[0-4][0-9]|[01]?[0-9][0-9]?)$/.test(
-            ip ?? ""
-          )
-      ),
-    SPSPLCNameSPAService: z.string().optional(),
-    SPSDBNoSend: z.string().optional(),
-    SPSDBNoReceive: z.string().optional(),
-    SPSPreCheck: z.string().optional(),
-    SPSAddressInReceiveDB: z.string().optional(),
-    SPSAddressInSendDB: z.string().optional(),
-    ToolClass: z.string().optional(),
-    ToolType: z.string().optional(),
-  });
-
-  function clearDrafts() {
-    localStorage.removeItem(entityId);
-    setObserver((prev) => prev + 1);
-  }
-
-  function checkDraftsAvailable() {
-    return localStorage.getItem(entityId) != null ? true : false;
-  }
-
-  const { t } = useTranslation();
-
-  const queryClient = useQueryClient();
-
-  const { data: tool } = useQuery({
-    queryKey: ["tool", entityId],
-    queryFn: async () => {
-      const values = form.getValues();
-      const res: Record<string, any> = {};
-      Object.entries(values).forEach(([key, value]) => {
-        JSON.parse(localStorage.getItem(entityId) ?? "{}")[key] != null
-          ? (res[key] = { data: value, draft: true })
-          : { data: value, draft: false };
-      });
-      return res;
-    },
-    enabled: formReady,
-  });
-
-  const { mutate: discardDrafts } = useMutation({
-    mutationFn: async () => {
-      clearDrafts();
-    },
-    onSuccess: async () => {
-      queryClient.invalidateQueries({
-        queryKey: ["tool", entityId],
-      });
-    },
-  });
-
-  const form = useForm<z.infer<typeof formSchema>>({
-    resolver: zodResolver(formSchema),
-  });
-
-  const { mutate: submitForm } = useMutation({
-    mutationFn: async () => {
-      await onSubmit();
-    },
-    onSuccess: async () => {
-      queryClient.invalidateQueries();
-    },
-  });
-
-  async function onSubmit() {
-    if (!checkDraftsAvailable()) return toast.error(t("NoDraft"));
-
-    let changesRecord: Record<string, string> = {};
-
-    let resetChildTemplate = false;
-    const toolDb = await GetEntityDetails("tool", entityId);
-    if (!tool) return;
-    Object.entries(tool).forEach(([key, value]) => {
-      if (value.draft && toolDb.key != value.data) {
-        if (key == "ToolClass") resetChildTemplate = true;
-        changesRecord[key] = String(value.data);
-      }
-    });
-
-    if (resetChildTemplate) {
-      const operations = await GetAllEntities("operation", entityId);
-      if (operations)
-        operations.forEach(async ({ ID }) => {
-          UpdateEntityFieldsString(
-            String(localStorage.getItem("name")),
-            "operation",
-            ID,
-            lastUpdate ?? "",
-            {
-              Template: "none",
-              DecisionClass: "none",
-              VerificationClass: "none",
-              GenerationClass: "none",
-              SavingClass: "none",
-            }
-          );
-          const json = JSON.parse(localStorage.getItem(ID) ?? "{}");
-
-          delete json.Template;
-          delete json.DecisionClass;
-          delete json.VerificationClass;
-          delete json.GenerationClass;
-          delete json.SavingClass;
-          if (JSON.stringify(json) != "{}") {
-            localStorage.setItem(ID, JSON.stringify(json));
-          }
-        });
-    }
-
-    await UpdateEntityFieldsString(
-      String(localStorage.getItem("name")),
-      "tool",
-      entityId,
-      lastUpdate ?? "",
-      changesRecord
-    );
-
-    discardDrafts();
-
-    toast.success(t("SubmitSuccess", { entityType: t("tool") }));
-  }
-
-  const [commentOpen, setCommentOpen] = useState(false);
-  const [spsChecked, setSpsChecked] = useState(false);
-
-  return (
-    formReady && (
-      <Form {...form}>
-        <form
-          onSubmit={form.handleSubmit(() => submitForm())}
-          className="py-5 pt-7 flex flex-col gap-8"
-        >
-          <div className="flex gap-3 items-center justify-between">
-            <Button
-              variant="ghost"
-              size="icon"
-              onClick={() => setCommentOpen(commentOpen ? false : true)}
-              type="button"
-            >
-              {commentOpen ? <ChevronUp /> : <ChevronDown />}
-            </Button>
-            <div className="flex gap-3 items-center">
-              {tool && tool.StatusColor?.draft && <SquarePen size={15} />}
-              <FormField
-                control={form.control}
-                name="StatusColor"
-                render={({ field }) => (
-                  <FormItem>
-                    <FormControl>
-                      <RadioGroup
-                        className="flex gap-1.5"
-                        value={field.value ?? "empty"}
-                        onValueChange={(value: string) => {
-                          field.onChange(value);
-                          const json = JSON.parse(
-                            localStorage.getItem(entityId) ?? "{}"
-                          );
-                          json.StatusColor = value;
-                          localStorage.setItem(entityId, JSON.stringify(json));
-                          queryClient.invalidateQueries({
-                            queryKey: ["tool", entityId],
-                          });
-                        }}
-                      >
-                        <RadioGroupItem
-                          value="empty"
-                          aria-label="empty"
-                          className="size-6 border bg-background"
-                        />
-                        <RadioGroupItem
-                          value="red"
-                          aria-label="red"
-                          className="size-6 border bg-red-500"
-                        />
-                        <RadioGroupItem
-                          value="amber"
-                          aria-label="amber"
-                          className="size-6 border bg-amber-500"
-                        />
-                        <RadioGroupItem
-                          value="emerald"
-                          aria-label="emerald"
-                          className="size-6 border bg-emerald-500"
-                        />
-                      </RadioGroup>
-                    </FormControl>
-                  </FormItem>
-                )}
-              />
-            </div>
-          </div>
-          {commentOpen && (
-            <div className="flex flex-col gap-3">
-              <div className="flex gap-3 ">
-                <FormLabel>{t("Comment")}</FormLabel>
-                {tool && tool.Comment?.draft && <SquarePen size={15} />}
-              </div>
-
-              <FormField
-                control={form.control}
-                name="Comment"
-                render={({ field }) => (
-                  <FormItem>
-                    <FormControl>
-                      <Textarea
-                        {...field}
-                        value={field.value ?? ""}
-                        onChange={(e) => {
-                          field.onChange(e.target.value);
-                          const json = JSON.parse(
-                            localStorage.getItem(entityId) ?? "{}"
-                          );
-                          json.Comment = e.target.value;
-                          localStorage.setItem(entityId, JSON.stringify(json));
-                          queryClient.invalidateQueries({
-                            queryKey: ["operation", entityId],
-                          });
-                        }}
-                        className="h-32 resize-none"
-                      />
-                    </FormControl>
-                  </FormItem>
-                )}
-              />
-            </div>
-          )}
-
-          <FormField
-            control={form.control}
-            name="Name"
-            render={({ field }) => (
-              <FormItem>
-                <div className="flex gap-3">
-                  <FormLabel>{t("Name")}</FormLabel>
-                  {tool && tool.Name?.draft && <SquarePen size={15} />}
-                </div>
-                <FormControl>
-                  <Input
-                    {...field}
-                    value={field.value ?? ""}
-                    onChange={(e) => {
-                      field.onChange(e.target.value);
-                      const json = JSON.parse(
-                        localStorage.getItem(entityId) ?? "{}"
-                      );
-                      json.Name = e.target.value;
-                      localStorage.setItem(entityId, JSON.stringify(json));
-                      queryClient.invalidateQueries({
-                        queryKey: ["tool", entityId],
-                      });
-                    }}
-                  />
-                </FormControl>
-              </FormItem>
-            )}
-          />
-
-          <FormField
-            control={form.control}
-            name="Description"
-            render={({ field }) => (
-              <FormItem>
-                <div className="flex gap-3">
-                  <FormLabel>{t("Operation Description")}</FormLabel>
-                  {tool && tool.Description?.draft && <SquarePen size={15} />}
-                </div>
-                <FormControl>
-                  <Input
-                    {...field}
-                    value={field.value ?? ""}
-                    onChange={(e) => {
-                      field.onChange(e.target.value);
-                      const json = JSON.parse(
-                        localStorage.getItem(entityId) ?? "{}"
-                      );
-                      json.Description = e.target.value;
-                      localStorage.setItem(entityId, JSON.stringify(json));
-                      queryClient.invalidateQueries({
-                        queryKey: ["tool", entityId],
-                      });
-                    }}
-                  />
-                </FormControl>
-              </FormItem>
-            )}
-          />
-
-          <FormField
-            control={form.control}
-            name="ToolClass"
-            render={({ field }) => (
-              <FormItem>
-                <div className="flex gap-3">
-                  <FormLabel>{t("Tool Class")}</FormLabel>
-                  {tool && tool.ToolClass?.draft && <SquarePen size={15} />}
-                </div>
-                <Select
-                  value={field.value ?? ""}
-                  onValueChange={(value) => {
-                    field.onChange(value);
-                    const json = JSON.parse(
-                      localStorage.getItem(entityId) ?? "{}"
-                    );
-                    json.ToolClass = value;
-                    localStorage.setItem(entityId, JSON.stringify(json));
-                    queryClient.invalidateQueries({
-                      queryKey: ["tool", entityId],
-                    });
-                  }}
-                >
-                  <FormControl>
-                    <SelectTrigger>
-                      <SelectValue placeholder={t("ToolClass Placeholder")} />
-                    </SelectTrigger>
-                  </FormControl>
-                  <SelectContent>
-                    <SelectItem value="none">-</SelectItem>
-                    {data.ToolClasses.map((toolclass) => {
-                      let skip = true;
-                      toolclass.toolTypeIds.every((tt) => {
-                        if (
-                          !form.getValues().ToolType ||
-                          form.getValues().ToolType == "none"
-                        ) {
-                          skip = false;
-                          return false;
-                        } else if (form.getValues().ToolType == tt) {
-                          skip = false;
-                          return false;
-                        }
-                        return true;
-                      });
-
-                      return (
-                        !skip && (
-                          <SelectItem
-                            key={"TC_" + toolclass.id}
-                            value={toolclass.id}
-                          >
-                            {t("TC_" + String(toolclass.id) + "_ToolClassName")}
-                          </SelectItem>
-                        )
-                      );
-                    })}
-                  </SelectContent>
-                </Select>
-              </FormItem>
-            )}
-          />
-
-          <FormField
-            control={form.control}
-            name="ToolType"
-            render={({ field }) => (
-              <FormItem>
-                <div className="flex gap-3">
-                  <FormLabel>{t("Tool Type")}</FormLabel>
-                  {tool && tool.ToolType?.draft && <SquarePen size={15} />}
-                </div>
-                <Select
-                  value={field.value ?? ""}
-                  onValueChange={(value) => {
-                    field.onChange(value);
-                    const json = JSON.parse(
-                      localStorage.getItem(entityId) ?? "{}"
-                    );
-                    json.ToolType = value;
-                    localStorage.setItem(entityId, JSON.stringify(json));
-                    queryClient.invalidateQueries({
-                      queryKey: ["tool", entityId],
-                    });
-                  }}
-                >
-                  <FormControl>
-                    <SelectTrigger>
-                      <SelectValue placeholder={t("ToolType Placeholder")} />
-                    </SelectTrigger>
-                  </FormControl>
-                  <SelectContent>
-                    <SelectItem value="none">-</SelectItem>
-                    {data.ToolTypes.map((tooltype) => {
-                      let skip = true;
-
-                      if (
-                        !form.getValues().ToolClass ||
-                        form.getValues().ToolClass == "none"
-                      )
-                        skip = false;
-                      else if (
-                        form.getValues().ToolClass == tooltype.toolClassId
-                      )
-                        skip = false;
-
-                      return (
-                        !skip && (
-                          <TooltipProvider key={"TT_" + tooltype.id}>
-                            <Tooltip>
-                              <TooltipTrigger asChild>
-                                <SelectItem
-                                  key={"TT_" + tooltype.id}
-                                  value={tooltype.id}
-                                >
-                                  {t(
-                                    "TT_" +
-                                      String(tooltype.id) +
-                                      "_" +
-                                      String(tooltype.toolClassId) +
-                                      "_Description"
-                                  )}
-                                </SelectItem>
-                              </TooltipTrigger>
-                              <TooltipContent>
-                                <div className="max-w-md">
-                                  {t(
-                                    "TT_" +
-                                      String(tooltype.id) +
-                                      "_" +
-                                      String(tooltype.toolClassId) +
-                                      "_HelpText"
-                                  )}
-                                </div>
-                              </TooltipContent>
-                            </Tooltip>
-                          </TooltipProvider>
-                        )
-                      );
-                    })}
-                  </SelectContent>
-                </Select>
-              </FormItem>
-            )}
-          />
-
-          <FormField
-            control={form.control}
-            name="IpAddressDevice"
-            render={({ field }) => (
-              <FormItem>
-                <div className="flex gap-3">
-                  <FormLabel>{t("IpAddressDevice")}</FormLabel>
-                  {tool && tool.IpAddressDevice?.draft && (
-                    <SquarePen size={15} />
-                  )}
-                </div>
-                <FormControl>
-                  <Input
-                    {...field}
-                    value={field.value ?? ""}
-                    onChange={(e) => {
-                      field.onChange(e.target.value);
-                      const json = JSON.parse(
-                        localStorage.getItem(entityId) ?? "{}"
-                      );
-                      json.IpAddressDevice = e.target.value;
-                      localStorage.setItem(entityId, JSON.stringify(json));
-                      queryClient.invalidateQueries({
-                        queryKey: ["tool", entityId],
-                      });
-                    }}
-                  />
-                </FormControl>
-              </FormItem>
-            )}
-          />
-
-          <div className="flex flex-row items-center gap-2 rounded-md pl-4 border h-10">
-            <Checkbox
-              checked={!!spsChecked}
-              onClick={async () => (
-                spsChecked && resetSps(), setSpsChecked((checked) => !checked)
-              )}
-            />
-            <FormLabel
-              className="hover:cursor-pointer"
-              onClick={async () => (
-                spsChecked && resetSps(), setSpsChecked((checked) => !checked)
-              )}
-            >
-              {t("ToolWithSPS")}
-            </FormLabel>
-          </div>
-          {spsChecked && (
-            <>
-              <FormField
-                control={form.control}
-                name="SPSPLCNameSPAService"
-                render={({ field }) => (
-                  <FormItem>
-                    <div className="flex gap-3">
-                      <FormLabel>{t("SPSPLCNameSPAService")}</FormLabel>
-                      {tool && tool.SPSPLCNameSPAService?.draft && (
-                        <SquarePen size={15} />
-                      )}
-                    </div>
-                    <FormControl>
-                      <Input
-                        {...field}
-                        value={field.value ?? ""}
-                        onChange={(e) => {
-                          field.onChange(e.target.value);
-                          const json = JSON.parse(
-                            localStorage.getItem(entityId) ?? "{}"
-                          );
-                          json.SPSPLCNameSPAService = e.target.value;
-                          localStorage.setItem(entityId, JSON.stringify(json));
-                          queryClient.invalidateQueries({
-                            queryKey: ["tool", entityId],
-                          });
-                        }}
-                      />
-                    </FormControl>
-                  </FormItem>
-                )}
-              />
-
-              <FormField
-                control={form.control}
-                name="SPSDBNoSend"
-                render={({ field }) => (
-                  <FormItem>
-                    <div className="flex gap-3">
-                      <FormLabel>{t("SPSDBNoSend")}</FormLabel>
-                      {tool && tool.SPSDBNoSend?.draft && (
-                        <SquarePen size={15} />
-                      )}
-                    </div>
-                    <FormControl>
-                      <Input
-                        {...field}
-                        value={field.value ?? ""}
-                        onChange={(e) => {
-                          field.onChange(e.target.value);
-                          const json = JSON.parse(
-                            localStorage.getItem(entityId) ?? "{}"
-                          );
-                          json.SPSDBNoSend = e.target.value;
-                          localStorage.setItem(entityId, JSON.stringify(json));
-                          queryClient.invalidateQueries({
-                            queryKey: ["tool", entityId],
-                          });
-                        }}
-                      />
-                    </FormControl>
-                  </FormItem>
-                )}
-              />
-
-              <FormField
-                control={form.control}
-                name="SPSDBNoReceive"
-                render={({ field }) => (
-                  <FormItem>
-                    <div className="flex gap-3">
-                      <FormLabel>{t("SPSDBNoReceive")}</FormLabel>
-                      {tool && tool.SPSDBNoReceive?.draft && (
-                        <SquarePen size={15} />
-                      )}
-                    </div>
-                    <FormControl>
-                      <Input
-                        {...field}
-                        value={field.value ?? ""}
-                        onChange={(e) => {
-                          field.onChange(e.target.value);
-                          const json = JSON.parse(
-                            localStorage.getItem(entityId) ?? "{}"
-                          );
-                          json.SPSDBNoReceive = e.target.value;
-                          localStorage.setItem(entityId, JSON.stringify(json));
-                          queryClient.invalidateQueries({
-                            queryKey: ["tool", entityId],
-                          });
-                        }}
-                      />
-                    </FormControl>
-                  </FormItem>
-                )}
-              />
-
-              <FormField
-                control={form.control}
-                name="SPSPreCheck"
-                render={({ field }) => (
-                  <FormItem>
-                    <div className="flex gap-3">
-                      <FormLabel>{t("SPSPreCheck")}</FormLabel>
-                      {tool && tool.SPSPreCheck?.draft && (
-                        <SquarePen size={15} />
-                      )}
-                    </div>
-                    <FormControl>
-                      <Input
-                        {...field}
-                        value={field.value ?? ""}
-                        onChange={(e) => {
-                          field.onChange(e.target.value);
-                          const json = JSON.parse(
-                            localStorage.getItem(entityId) ?? "{}"
-                          );
-                          json.SPSPreCheck = e.target.value;
-                          localStorage.setItem(entityId, JSON.stringify(json));
-                          queryClient.invalidateQueries({
-                            queryKey: ["tool", entityId],
-                          });
-                        }}
-                      />
-                    </FormControl>
-                  </FormItem>
-                )}
-              />
-
-              <FormField
-                control={form.control}
-                name="SPSAddressInSendDB"
-                render={({ field }) => (
-                  <FormItem>
-                    <div className="flex gap-3">
-                      <FormLabel>{t("SPSAddressInSendDB")}</FormLabel>
-                      {tool && tool.SPSAddressInSendDB?.draft && (
-                        <SquarePen size={15} />
-                      )}
-                    </div>
-                    <FormControl>
-                      <Input
-                        {...field}
-                        value={field.value ?? ""}
-                        onChange={(e) => {
-                          field.onChange(e.target.value);
-                          const json = JSON.parse(
-                            localStorage.getItem(entityId) ?? "{}"
-                          );
-                          json.SPSAddressInSendDB = e.target.value;
-                          localStorage.setItem(entityId, JSON.stringify(json));
-                          queryClient.invalidateQueries({
-                            queryKey: ["tool", entityId],
-                          });
-                        }}
-                      />
-                    </FormControl>
-                  </FormItem>
-                )}
-              />
-
-              <FormField
-                control={form.control}
-                name="SPSAddressInReceiveDB"
-                render={({ field }) => (
-                  <FormItem>
-                    <div className="flex gap-3">
-                      <FormLabel>{t("SPSAddressInReceiveDB")}</FormLabel>
-                      {tool && tool.SPSAddressInReceiveDB?.draft && (
-                        <SquarePen size={15} />
-                      )}
-                    </div>
-                    <FormControl>
-                      <Input
-                        {...field}
-                        value={field.value ?? ""}
-                        onChange={(e) => {
-                          field.onChange(e.target.value);
-                          const json = JSON.parse(
-                            localStorage.getItem(entityId) ?? "{}"
-                          );
-                          json.SPSAddressInReceiveDB = e.target.value;
-                          localStorage.setItem(entityId, JSON.stringify(json));
-                          queryClient.invalidateQueries({
-                            queryKey: ["tool", entityId],
-                          });
-                        }}
-                      />
-                    </FormControl>
-                  </FormItem>
-                )}
-              />
-            </>
-          )}
-          <div className="flex gap-5 justify-center">
-            <Button
-              variant="outline"
-              type="button"
-              onClick={async () => discardDrafts()}
-              className="w-full"
-            >
-              {t("Discard")}
-            </Button>
-            <Button variant="outline" type="submit" className="w-full">
-              {t("Submit")}
-            </Button>
-          </div>
-          <div className="flex justify-center items-center">
-            <div className="max-w-80 text-center italic text-sm">
-              {t("EntityMetaData", {
-                name: meta?.UpdatedBy,
-                date: meta?.UpdatedAt?.split("T")[0]
-                  .split("-")
-                  .reverse()
-                  .join("."),
-                time: meta?.UpdatedAt?.split("T")[1]
-                  .split(".")[0]
-                  .split(":")
-                  .slice(0, 2)
-                  .join(":"),
-              })}
-            </div>
-          </div>
-        </form>
-      </Form>
-    )
-  );
-}
-
-<<<<<<< HEAD
-export function OperationForm({ entityId }: { entityId: string }) {
-  const SeOrPar = data.SerialOrParallel;
-=======
-export function OperationForm({
-  entityId,
-  suuid,
-}: {
-  entityId: string;
-  suuid: string;
-}) {
->>>>>>> 3f9ef0a2
-  const [meta, setMeta] = useState<{ UpdatedAt?: string; UpdatedBy?: string }>(
-    {}
-  );
-  const [observer, setObserver] = useState(0);
-  const [formReady, setFormReady] = useState(false);
-  const { dbState, lastUpdate } = useContext();
-
-  const [parentTool, setParentTool] = useState<any>();
-  const [parentStation, setParentStation] = useState<any>();
-
-  useEffect(() => {
-    (async () => {
-      const operation = await GetEntityDetails("operation", entityId);
-      const station = await GetEntityDetails("station", suuid);
-      const parentId = operation.ParentID;
-      setParentTool(await GetEntityDetails("tool", parentId));
-
-      setMeta({
-        UpdatedAt: operation.UpdatedAt,
-        UpdatedBy: operation.UpdatedBy,
-      });
-
-      const json = JSON.parse(localStorage.getItem(entityId) ?? "{}");
-
-      const jsonDecisionCriteria =
-        json.DecisionCriteria && json.DecisionCriteria.split("|");
-      const operationDecisionCriteria =
-        operation.DecisionCriteria && operation.DecisionCriteria.split("|");
-
-      form.reset({
-        Name: json.Name ?? operation.Name ?? "",
-        Comment: json.Comment ?? operation.Comment ?? "",
-        StatusColor: json.StatusColor ?? operation.StatusColor ?? "empty",
-        Description: json.Description ?? operation.Description ?? "",
-        StationType: station.StationType ?? "",
-        SerialOrParallel:
-          json.SerialOrParallel ?? operation.SerialOrParallel ?? "",
-        SequenceGroup: json.SequenceGroup ?? operation.SequenceGroup ?? "",
-        Sequence: json.Sequence ?? operation.Sequence ?? "",
-        AlwaysPerform: json.AlwaysPerform ?? operation.AlwaysPerform ?? "",
-        QGateRelevant: json.QGateRelevant ?? operation.QGateRelevant ?? "",
-        Template: json.Template ?? operation.Template ?? "",
-        SerialOrParallel:  json.SerialOrParallel ?? operation.SerialOrParallel ?? "",
-        DecisionClass: json.DecisionClass ?? operation.DecisionClass ?? "",
-        VerificationClass:
-          json.VerificationClass ?? operation.VerificationClass ?? "",
-        GenerationClass:
-          json.GenerationClass ?? operation.GenerationClass ?? "",
-        SavingClass: json.SavingClass ?? operation.SavingClass ?? "",
-        DecisionCriteria:
-          jsonDecisionCriteria ?? operationDecisionCriteria ?? [],
-      });
-      console.log(formReady)
-      setFormReady(true);
-      queryClient.invalidateQueries({
-        queryKey: ["operation", entityId],
-      });
-    })();
-  }, [observer, dbState]);
-
-  const formSchema = z.object({
-    Name: z.string().optional(),
-    Comment: z.string().optional(),
-    StatusColor: z.string().optional(),
-    Description: z.string().optional(),
-    StationType: z.string().optional(),
-    SerialOrParallel: z.string().optional(),
-    SequenceGroup: z.string().optional(),
-    Sequence: z.string().optional(),
-    AlwaysPerform: z.string().optional(),
-    QGateRelevant: z.string().optional(),
-    Template: z.string().optional(),
-    SerialOrParallel: z.string().optional(),
-    DecisionClass: z.string().optional(),
-    VerificationClass: z.string().optional(),
-    GenerationClass: z.string().optional(),
-    SavingClass: z.string().optional(),
-    DecisionCriteria: z.array(z.string()).optional(),
-  });
-  function clearDrafts() {
-    localStorage.removeItem(entityId);
-    setObserver((prev) => prev + 1);
-  }
-
-  function checkDraftsAvailable() {
-    return localStorage.getItem(entityId) != null ? true : false;
-  }
-
-  const { t } = useTranslation();
-
-  const queryClient = useQueryClient();
-
-  const { data: operation } = useQuery({
-    queryKey: ["operation", entityId],
-    queryFn: async () => {
-      const values = form.getValues();
-      const res: Record<string, any> = {};
-      Object.entries(values).forEach(([key, value]) => {
-        JSON.parse(localStorage.getItem(entityId) ?? "{}")[key] != null
-          ? (res[key] = { data: value, draft: true })
-          : { data: value, draft: false };
-      });
-      return res;
-    },
-    enabled: formReady,
-  });
-
-  const { mutate: discardDrafts } = useMutation({
-    mutationFn: async () => {
-      clearDrafts();
-    },
-    onSuccess: async () => {
-      queryClient.invalidateQueries({
-        queryKey: ["operation", entityId],
-      });
-    },
-  });
-
-  const form = useForm<z.infer<typeof formSchema>>({
-    resolver: zodResolver(formSchema),
-  });
-
-  const { mutate: submitForm } = useMutation({
-    mutationFn: async () => {
-      await onSubmit();
-    },
-    onSuccess: async () => {
-      queryClient.invalidateQueries();
-    },
-  });
-
-  async function onSubmit() {
-    if (!checkDraftsAvailable()) return toast.error(t("NoDraft"));
-
-    let changesRecord: Record<string, string> = {};
-
-    const operationDb = await GetEntityDetails("operation", entityId);
-    if (!operation) return;
-    Object.entries(operation).forEach(([key, value]) => {
-      if (value.draft && operationDb.key != value.data) {
-        if (key == "DecisionCriteria") {
-          changesRecord[key] = value.data.join("|");
-          return;
-        }
-        changesRecord[key] = value.data;
-      }
-    });
-
-    await UpdateEntityFieldsString(
-      String(localStorage.getItem("name")),
-      "operation",
-      entityId,
-      lastUpdate ?? "",
-      changesRecord
-    );
-
-    discardDrafts();
-
-    toast.success(t("SubmitSuccess", { entityType: t("operation") }));
-  }
-
-  const [commentOpen, setCommentOpen] = useState(false);
-  return (
-    formReady && (
-      <Form {...form}>
-        <form
-          onSubmit={form.handleSubmit(() => submitForm())}
-          className="py-5 pt-7 flex flex-col gap-8"
-        >
-          <div className="flex gap-3 items-center justify-between">
-            <Button
-              variant="ghost"
-              size="icon"
-              onClick={() => setCommentOpen(commentOpen ? false : true)}
-              type="button"
-            >
-              {commentOpen ? <ChevronUp /> : <ChevronDown />}
-            </Button>
-            <div className="flex gap-3 items-center">
-              {operation && operation.StatusColor?.draft && (
-                <SquarePen size={15} />
-              )}
-              <FormField
-                control={form.control}
-                name="StatusColor"
-                render={({ field }) => (
-                  <FormItem>
-                    <FormControl>
-                      <RadioGroup
-                        className="flex gap-1.5"
-                        value={field.value ?? "empty"}
-                        onValueChange={(value: string) => {
-                          field.onChange(value);
-                          const json = JSON.parse(
-                            localStorage.getItem(entityId) ?? "{}"
-                          );
-                          json.StatusColor = value;
-                          localStorage.setItem(entityId, JSON.stringify(json));
-                          queryClient.invalidateQueries({
-                            queryKey: ["operation", entityId],
-                          });
-                        }}
-                      >
-                        <RadioGroupItem
-                          value="empty"
-                          aria-label="empty"
-                          className="size-6 border bg-background"
-                        />
-                        <RadioGroupItem
-                          value="red"
-                          aria-label="red"
-                          className="size-6 border bg-red-500"
-                        />
-                        <RadioGroupItem
-                          value="amber"
-                          aria-label="amber"
-                          className="size-6 border bg-amber-500"
-                        />
-                        <RadioGroupItem
-                          value="emerald"
-                          aria-label="emerald"
-                          className="size-6 border bg-emerald-500"
-                        />
-                      </RadioGroup>
-                    </FormControl>
-                  </FormItem>
-                )}
-              />
-            </div>
-          </div>
-          {commentOpen && (
-            <div className="flex flex-col gap-3">
-              <div className="flex gap-3 ">
-                <FormLabel>{t("Comment")}</FormLabel>
-                {operation && operation.Comment?.draft && (
-                  <SquarePen size={15} />
-                )}
-              </div>
-
-              <FormField
-                control={form.control}
-                name="Comment"
-                render={({ field }) => (
-                  <FormItem>
-                    <FormControl>
-                      <Textarea
-                        {...field}
-                        value={field.value ?? ""}
-                        onChange={(e) => {
-                          field.onChange(e.target.value);
-                          const json = JSON.parse(
-                            localStorage.getItem(entityId) ?? "{}"
-                          );
-                          json.Comment = e.target.value;
-                          localStorage.setItem(entityId, JSON.stringify(json));
-                          queryClient.invalidateQueries({
-                            queryKey: ["operation", entityId],
-                          });
-                        }}
-                        className="h-32 resize-none"
-                      />
-                    </FormControl>
-                  </FormItem>
-                )}
-              />
-            </div>
-          )}
-
-          <FormField
-            control={form.control}
-            name="Name"
-            render={({ field }) => (
-              <FormItem>
-                <div className="flex gap-3">
-                  <FormLabel>{t("Name")}</FormLabel>
-                  {operation && operation.Name?.draft && (
-                    <SquarePen size={15} />
-                  )}
-                </div>
-                <FormControl>
-                  <Input
-                    {...field}
-                    value={field.value ?? ""}
-                    onChange={(e) => {
-                      field.onChange(e.target.value);
-                      const json = JSON.parse(
-                        localStorage.getItem(entityId) ?? "{}"
-                      );
-                      json.Name = e.target.value;
-                      localStorage.setItem(entityId, JSON.stringify(json));
-                      queryClient.invalidateQueries({
-                        queryKey: ["operation", entityId],
-                      });
-                    }}
-                  />
-                </FormControl>
-              </FormItem>
-            )}
-          />
-
-          <FormField
-            control={form.control}
-            name="Description"
-            render={({ field }) => (
-              <FormItem>
-                <div className="flex gap-3">
-                  <FormLabel>{t("Operation Description")}</FormLabel>
-                  {operation && operation.Description?.draft && (
-                    <SquarePen size={15} />
-                  )}
-                </div>
-                <FormControl>
-                  <Input
-                    {...field}
-                    value={field.value ?? ""}
-                    onChange={(e) => {
-                      field.onChange(e.target.value);
-                      const json = JSON.parse(
-                        localStorage.getItem(entityId) ?? "{}"
-                      );
-                      json.Description = e.target.value;
-                      localStorage.setItem(entityId, JSON.stringify(json));
-                      queryClient.invalidateQueries({
-                        queryKey: ["operation", entityId],
-                      });
-                    }}
-                  />
-                </FormControl>
-              </FormItem>
-            )}
-          />
-
-          <FormField
-            control={form.control}
-            name="StationType"
-            render={({ field }) => (
-              <FormItem className="hidden">
-                <FormControl>
-                  <Input {...field} disabled />
-                </FormControl>
-              </FormItem>
-            )}
-          />
-
-          <FormField
-            control={form.control}
-            name="SerialOrParallel"
-            render={({ field }) => (
-              <FormItem>
-                <div className="flex gap-3">
-                  <FormLabel>{t("Serial / Parallel")}</FormLabel>
-                  {operation && operation.SerialOrParallel?.draft && (
-                    <SquarePen size={15} />
-                  )}
-                </div>
-                <Select
-                  value={field.value ?? ""}
-                  onValueChange={(value) => {
-                    field.onChange(value);
-                    const json = JSON.parse(
-                      localStorage.getItem(entityId) ?? "{}"
-                    );
-                    json.SerialOrParallel = value;
-                    localStorage.setItem(entityId, JSON.stringify(json));
-                    queryClient.invalidateQueries({
-                      queryKey: ["operation", entityId],
-                    });
-                  }}
-                >
-                  <FormControl>
-                    <SelectTrigger>
-                      <SelectValue placeholder={t("SOP Placeholder")} />
-                    </SelectTrigger>
-                  </FormControl>
-                  <SelectContent>
-                    <SelectItem value="none">-</SelectItem>
-                    {data.SerialOrParallel.map((serialorparallel) => {
-                      let skip = true;
-                      serialorparallel.stationTypes.every((st) => {
-                        if (form.getValues().StationType == st) {
-                          skip = false;
-                          return false;
-                        }
-                        return true;
-                      });
-
-                      return (
-                        !skip && (
-                          <SelectItem
-                            key={"SOP_" + serialorparallel.id}
-                            value={serialorparallel.id}
-                          >
-                            {t("SOP_" + String(serialorparallel.id) + "_name")}
-                          </SelectItem>
-                        )
-                      );
-                    })}
-                  </SelectContent>
-                </Select>
-              </FormItem>
-            )}
-          />
-                    
-         <FormField
-  control={form.control}
-  name="SerialOrParallel"
-  render={({ field }) => (
-    <FormItem>
-      <div className="flex gap-3">
-        <FormLabel>{t("Serial / Parallel")}</FormLabel>
-        {operation && operation.SerialOrParallel?.draft && (
-          <SquarePen size={15} />
-        )}
-      </div>
-      <Select
-        value={field.value ?? ""}
-        onValueChange={(value) => {
-          field.onChange(value);
-          const json = JSON.parse(localStorage.getItem(entityId) ?? "{}");
-          if (value === "" || value === "none") {
-            delete json.SerialOrParallel;
-          } else {
-            json.SerialOrParallel = value;
-          }
-          localStorage.setItem(entityId, JSON.stringify(json));
-          queryClient.invalidateQueries({
-            queryKey: ["operation", entityId],
-          });
-        }}
-      >
-        <FormControl>
-          <SelectTrigger>
-            <SelectValue placeholder={t("SOP Placeholder")} />
-          </SelectTrigger>
-        </FormControl>
-        <SelectContent>
-          <SelectItem value="none">-</SelectItem>
-          {data.SerialOrParallel.map((serialorparallel) => {
-            let skip = true;
-            serialorparallel.stationTypes.every((st) => {
-              if (
-                !parentStation?.StationType ||
-                parentStation.StationType == "none"
-              ) {
-                skip = false;
-                return false;
-              } else if (parentStation.StationType == st) {
-                skip = false;
-                return false;
-              }
-              return true;
-            });
-
-            return (
-              !skip && (
-                <SelectItem
-                  key={"SOP_" + serialorparallel.id}
-                  value={serialorparallel.id}
-                >
-                  {t("SOP_" + String(serialorparallel.id) + "_name")}
-                </SelectItem>
-              )
-            );
-          })}
-        </SelectContent>
-      </Select>
-    </FormItem>
-  )}
-/>
-
-          <FormField
-            control={form.control}
-            name="SequenceGroup"
-            render={({ field }) => (
-              <FormItem>
-                <div className="flex gap-3">
-                  <FormLabel>{t("SequenceGroup")}</FormLabel>
-                  {operation && operation.SequenceGroup?.draft && (
-                    <SquarePen size={15} />
-                  )}
-                </div>
-                <FormControl>
-                  <Input
-                    {...field}
-                    value={field.value ?? ""}
-                    onChange={(e) => {
-                      field.onChange(e.target.value);
-                      const json = JSON.parse(
-                        localStorage.getItem(entityId) ?? "{}"
-                      );
-                      json.SequenceGroup = e.target.value;
-                      localStorage.setItem(entityId, JSON.stringify(json));
-                      queryClient.invalidateQueries({
-                        queryKey: ["operation", entityId],
-                      });
-                    }}
-                  />
-                </FormControl>
-              </FormItem>
-            )}
-          />
-
-          <FormField
-            control={form.control}
-            name="Sequence"
-            render={({ field }) => (
-              <FormItem>
-                <div className="flex gap-3">
-                  <FormLabel>{t("Sequence")}</FormLabel>
-                  {operation && operation.Sequence?.draft && (
-                    <SquarePen size={15} />
-                  )}
-                </div>
-                <FormControl>
-                  <Input
-                    {...field}
-                    value={field.value ?? ""}
-                    onChange={(e) => {
-                      field.onChange(e.target.value);
-                      const json = JSON.parse(
-                        localStorage.getItem(entityId) ?? "{}"
-                      );
-                      json.Sequence = e.target.value;
-                      localStorage.setItem(entityId, JSON.stringify(json));
-                      queryClient.invalidateQueries({
-                        queryKey: ["operation", entityId],
-                      });
-                    }}
-                  />
-                </FormControl>
-              </FormItem>
-            )}
-          />
-
-          <FormField
-            control={form.control}
-            name="AlwaysPerform"
-            render={({ field }) => (
-              <FormItem className="flex flex-row items-center gap-2 rounded-md pl-4 border h-10 space-y-0">
-                <FormControl>
-                  <Checkbox
-                    checked={stringToBoolean(field.value)}
-                    onCheckedChange={(checked) => {
-                      field.onChange(booleanToString(checked as boolean));
-                      const json = JSON.parse(
-                        localStorage.getItem(entityId) ?? "{}"
-                      );
-                      json.AlwaysPerform = booleanToString(checked as boolean);
-                      localStorage.setItem(entityId, JSON.stringify(json));
-                      queryClient.invalidateQueries({
-                        queryKey: ["operation", entityId],
-                      });
-                    }}
-                  />
-                </FormControl>
-                <div className="flex gap-3">
-                  <FormLabel className="hover:cursor-pointer">
-                    {t("AlwaysPerform")}
-                  </FormLabel>
-                  {operation && operation.AlwaysPerform?.draft && (
-                    <SquarePen size={15} />
-                  )}
-                </div>
-              </FormItem>
-            )}
-          />
-
-          <FormField
-            control={form.control}
-            name="QGateRelevant"
-            render={({ field }) => (
-              <FormItem>
-                <div className="flex gap-3">
-                  <FormLabel>{t("QGateRelevant")}</FormLabel>
-                  {operation && operation.QGateRelevant?.draft && (
-                    <SquarePen size={15} />
-                  )}
-                </div>
-                <Select
-                  value={field.value ?? ""}
-                  onValueChange={(value) => {
-                    field.onChange(value);
-                    const json = JSON.parse(
-                      localStorage.getItem(entityId) ?? "{}"
-                    );
-                    json.QGateRelevant = value;
-                    localStorage.setItem(entityId, JSON.stringify(json));
-                    queryClient.invalidateQueries({
-                      queryKey: ["operation", entityId],
-                    });
-                  }}
-                >
-                  <FormControl>
-                    <SelectTrigger>
-                      <SelectValue
-                        placeholder={t("QGateRelevant Placeholder")}
-                      />
-                    </SelectTrigger>
-                  </FormControl>
-                  <SelectContent>
-                    <SelectItem value="none">-</SelectItem>
-                    {data.QGateRelevant.map((qgaterelevant) => {
-                      return (
-                        <SelectItem
-                          key={"QR" + qgaterelevant.id}
-                          value={qgaterelevant.id}
-                        >
-                          {t("QR_" + String(qgaterelevant.id) + "_name")}
-                        </SelectItem>
-                      );
-                    })}
-                  </SelectContent>
-                </Select>
-              </FormItem>
-            )}
-          />
-
-          <FormField
-            control={form.control}
-            name="Template"
-            render={({ field }) => (
-              <FormItem>
-                <div className="flex gap-3">
-                  <FormLabel>{t("Template")}</FormLabel>
-                  {operation && operation.Template?.draft && (
-                    <SquarePen size={15} />
-                  )}
-                </div>
-                <Select
-                  value={field.value ?? ""}
-                  onValueChange={(value) => {
-                    field.onChange(value);
-                    const json = JSON.parse(
-                      localStorage.getItem(entityId) ?? "{}"
-                    );
-                    json.Template = value;
-                    if (value == "none") {
-                      json.DecisionClass = value;
-                      json.VerificationClass = value;
-                      json.GenerationClass = value;
-                      json.SavingClass = value;
-                      localStorage.setItem(entityId, JSON.stringify(json));
-                      setObserver((prev) => prev + 1);
-                    }
-                    localStorage.setItem(entityId, JSON.stringify(json));
-                    queryClient.invalidateQueries({
-                      queryKey: ["operation", entityId],
-                    });
-                  }}
-                >
-                  <FormControl>
-                    <SelectTrigger>
-                      <SelectValue placeholder={t("Template Placeholder")} />
-                    </SelectTrigger>
-                  </FormControl>
-                  <SelectContent>
-                    <SelectItem value="none">-</SelectItem>
-                    {data.Templates.map((template) => {
-                      let skip = true;
-                      template.toolClassesIds.every((tc) => {
-                        if (!parentTool?.ToolClass) return false;
-                        else if (parentTool?.ToolClass == tc) {
-                          skip = false;
-                          return false;
-                        }
-                        return true;
-                      });
-
-                      return (
-                        !skip && (
-                          <SelectItem
-                            key={"T_" + template.id}
-                            value={template.id}
-                          >
-                            {t("T_" + String(template.id) + "_Description")}
-                          </SelectItem>
-                        )
-                      );
-                    })}
-                  </SelectContent>
-                </Select>
-              </FormItem>
-            )}
-          />
-
-          <FormField
-            control={form.control}
-            name="DecisionClass"
-            render={({ field }) => (
-              <FormItem>
-                <div className="flex gap-3">
-                  <FormLabel>{t("OperationClassDecision")}</FormLabel>
-                  {operation && operation.DecisionClass?.draft && (
-                    <SquarePen size={15} />
-                  )}
-                </div>
-                <Select
-                  value={field.value ?? ""}
-                  onValueChange={(value) => {
-                    field.onChange(value);
-                    const json = JSON.parse(
-                      localStorage.getItem(entityId) ?? "{}"
-                    );
-                    json.DecisionClass = value;
-                    localStorage.setItem(entityId, JSON.stringify(json));
-                    queryClient.invalidateQueries({
-                      queryKey: ["operation", entityId],
-                    });
-                  }}
-                >
-                  <FormControl>
-                    <SelectTrigger>
-                      <SelectValue placeholder={t("Decision Placeholder")} />
-                    </SelectTrigger>
-                  </FormControl>
-                  <SelectContent>
-                    <SelectItem value="none">-</SelectItem>
-                    {data.DecisionClasses.map((decisionclass) => {
-                      let skip = true;
-
-                      decisionclass.templateIds.every((t) => {
-                        if (form.getValues().Template == t) {
-                          skip = false;
-                          return false;
-                        }
-                        return true;
-                      });
-
-                      return (
-                        !skip && (
-                          <TooltipProvider
-                            key={"OC_DECISION_" + decisionclass.id}
-                          >
-                            <Tooltip>
-                              <TooltipTrigger asChild>
-                                <SelectItem
-                                  key={"OC_DECISION_" + decisionclass.id}
-                                  value={decisionclass.id}
-                                >
-                                  {t(
-                                    "OC_DECISION_" +
-                                      String(decisionclass.id) +
-                                      "_ClassDescription"
-                                  )}
-                                </SelectItem>
-                              </TooltipTrigger>
-                              <TooltipContent>
-                                <div className="max-w-md">
-                                  {t(
-                                    "OC_DECISION_" +
-                                      String(decisionclass.id) +
-                                      "_HelpText"
-                                  )}
-                                </div>
-                              </TooltipContent>
-                            </Tooltip>
-                          </TooltipProvider>
-                        )
-                      );
-                    })}
-                  </SelectContent>
-                </Select>
-              </FormItem>
-            )}
-          />
-
-          <FormField
-            control={form.control}
-            name="VerificationClass"
-            render={({ field }) => (
-              <FormItem>
-                <div className="flex gap-3">
-                  <FormLabel>{t("OperationClassVerification")}</FormLabel>
-                  {operation && operation.VerificationClass?.draft && (
-                    <SquarePen size={15} />
-                  )}
-                </div>
-                <Select
-                  value={field.value ?? ""}
-                  onValueChange={(value) => {
-                    field.onChange(value);
-                    const json = JSON.parse(
-                      localStorage.getItem(entityId) ?? "{}"
-                    );
-                    json.VerificationClass = value;
-                    localStorage.setItem(entityId, JSON.stringify(json));
-                    queryClient.invalidateQueries({
-                      queryKey: ["operation", entityId],
-                    });
-                  }}
-                >
-                  <FormControl>
-                    <SelectTrigger>
-                      <SelectValue
-                        placeholder={t("Verification Placeholder")}
-                      />
-                    </SelectTrigger>
-                  </FormControl>
-                  <SelectContent>
-                    <SelectItem value="none">-</SelectItem>
-                    {data.VerificationClasses.map((verificationclass) => {
-                      let skip = true;
-                      if (
-                        form.getValues().Template ==
-                        verificationclass.templateId
-                      )
-                        skip = false;
-
-                      return (
-                        !skip && (
-                          <TooltipProvider
-                            key={"OC_VERIFICATION_" + verificationclass.id}
-                          >
-                            <Tooltip>
-                              <TooltipTrigger asChild>
-                                <SelectItem
-                                  key={
-                                    "OC_VERIFICATION_" + verificationclass.id
-                                  }
-                                  value={verificationclass.id}
-                                >
-                                  {t(
-                                    "OC_VERIFICATION_" +
-                                      String(verificationclass.id) +
-                                      "_" +
-                                      String(verificationclass.templateId) +
-                                      "_ClassDescription"
-                                  )}
-                                </SelectItem>
-                              </TooltipTrigger>
-                              <TooltipContent>
-                                <div className="max-w-md">
-                                  {t(
-                                    "OC_VERIFICATION_" +
-                                      String(verificationclass.id) +
-                                      "_" +
-                                      String(verificationclass.templateId) +
-                                      "_HelpText"
-                                  )}
-                                </div>
-                              </TooltipContent>
-                            </Tooltip>
-                          </TooltipProvider>
-                        )
-                      );
-                    })}
-                  </SelectContent>
-                </Select>
-              </FormItem>
-            )}
-          />
-
-          <FormField
-            control={form.control}
-            name="GenerationClass"
-            render={({ field }) => (
-              <FormItem>
-                <div className="flex gap-3">
-                  <FormLabel>{t("OperationClassGeneration")}</FormLabel>
-                  {operation && operation.GenerationClass?.draft && (
-                    <SquarePen size={15} />
-                  )}
-                </div>
-                <Select
-                  value={field.value ?? ""}
-                  onValueChange={(value) => {
-                    field.onChange(value);
-                    const json = JSON.parse(
-                      localStorage.getItem(entityId) ?? "{}"
-                    );
-                    json.GenerationClass = value;
-                    localStorage.setItem(entityId, JSON.stringify(json));
-                    queryClient.invalidateQueries({
-                      queryKey: ["operation", entityId],
-                    });
-                  }}
-                >
-                  <FormControl>
-                    <SelectTrigger>
-                      <SelectValue placeholder={t("Generation Placeholder")} />
-                    </SelectTrigger>
-                  </FormControl>
-                  <SelectContent>
-                    <SelectItem value="none">-</SelectItem>
-                    {data.GenerationClasses.map((generationclass) => {
-                      let skip = true;
-                      if (
-                        form.getValues().Template == generationclass.templateId
-                      )
-                        skip = false;
-
-                      return (
-                        !skip && (
-                          <TooltipProvider
-                            key={"OC_GENERATION_" + generationclass.id}
-                          >
-                            <Tooltip>
-                              <TooltipTrigger asChild>
-                                <SelectItem
-                                  key={"OC_GENERATION_" + generationclass.id}
-                                  value={generationclass.id}
-                                >
-                                  {t(
-                                    "OC_GENERATION_" +
-                                      String(generationclass.id) +
-                                      "_" +
-                                      String(generationclass.templateId) +
-                                      "_ClassDescription"
-                                  )}
-                                </SelectItem>
-                              </TooltipTrigger>
-                              <TooltipContent>
-                                <div className="max-w-md">
-                                  {t(
-                                    "OC_GENERATION_" +
-                                      String(generationclass.id) +
-                                      "_" +
-                                      String(generationclass.templateId) +
-                                      "_HelpText"
-                                  )}
-                                </div>
-                              </TooltipContent>
-                            </Tooltip>
-                          </TooltipProvider>
-                        )
-                      );
-                    })}
-                  </SelectContent>
-                </Select>
-              </FormItem>
-            )}
-          />
-
-          <FormField
-            control={form.control}
-            name="SavingClass"
-            render={({ field }) => (
-              <FormItem>
-                <div className="flex gap-3">
-                  <FormLabel>{t("OperationClassSaving")}</FormLabel>
-                  {operation && operation.SavingClass?.draft && (
-                    <SquarePen size={15} />
-                  )}
-                </div>
-                <Select
-                  value={field.value ?? ""}
-                  onValueChange={(value) => {
-                    field.onChange(value);
-                    const json = JSON.parse(
-                      localStorage.getItem(entityId) ?? "{}"
-                    );
-                    json.SavingClass = value;
-                    localStorage.setItem(entityId, JSON.stringify(json));
-                    queryClient.invalidateQueries({
-                      queryKey: ["operation", entityId],
-                    });
-                  }}
-                >
-                  <FormControl>
-                    <SelectTrigger>
-                      <SelectValue placeholder={t("Saving Placeholder")} />
-                    </SelectTrigger>
-                  </FormControl>
-                  <SelectContent>
-                    <SelectItem value="none">-</SelectItem>
-                    {data.SavingClasses.map((savingclass) => {
-                      let skip = true;
-                      if (form.getValues().Template == savingclass.templateId)
-                        skip = false;
-
-                      return (
-                        !skip && (
-                          <TooltipProvider key={"OC_SAVING_" + savingclass.id}>
-                            <Tooltip>
-                              <TooltipTrigger asChild>
-                                <SelectItem
-                                  key={"OC_SAVING_" + savingclass.id}
-                                  value={savingclass.id}
-                                >
-                                  {t(
-                                    "OC_SAVING_" +
-                                      String(savingclass.id) +
-                                      "_" +
-                                      String(savingclass.templateId) +
-                                      "_ClassDescription"
-                                  )}
-                                </SelectItem>
-                              </TooltipTrigger>
-                              <TooltipContent>
-                                <div className="max-w-md">
-                                  {t(
-                                    "OC_SAVING_" +
-                                      String(savingclass.id) +
-                                      "_" +
-                                      String(savingclass.templateId) +
-                                      "_HelpText"
-                                  )}
-                                </div>
-                              </TooltipContent>
-                            </Tooltip>
-                          </TooltipProvider>
-                        )
-                      );
-                    })}
-                  </SelectContent>
-                </Select>
-              </FormItem>
-            )}
-          />
-          <FormField
-            control={form.control}
-            name="DecisionCriteria"
-            render={({ field }) => (
-              <FormItem className="col-span-2">
-                <div className="flex gap-3">
-                  <FormLabel>{t("DecisionCriteria")}</FormLabel>
-                  {operation && operation.DecisionCriteria?.draft && (
-                    <SquarePen size={15} />
-                  )}
-                </div>
-                <FormControl>
-                  <TagsInput
-                    value={field.value ?? []}
-                    onValueChange={(value) => {
-                      field.onChange(value);
-                      const json = JSON.parse(
-                        localStorage.getItem(entityId) ?? "{}"
-                      );
-                      json.DecisionCriteria = value.join("|");
-                      localStorage.setItem(entityId, JSON.stringify(json));
-                      queryClient.invalidateQueries({
-                        queryKey: ["operation", entityId],
-                      });
-                    }}
-                    placeholder={t("Enter")}
-                  />
-                </FormControl>
-              </FormItem>
-            )}
-          />
-          <div className="flex gap-5 justify-center">
-            <Button
-              variant="outline"
-              type="button"
-              onClick={async () => discardDrafts()}
-              className="w-full"
-            >
-              {t("Discard")}
-            </Button>
-            <Button variant="outline" type="submit" className="w-full">
-              {t("Submit")}
-            </Button>
-          </div>
-
-          <div className="flex justify-center items-center">
-            <div className="max-w-80 text-center italic text-sm">
-              {t("EntityMetaData", {
-                name: meta?.UpdatedBy,
-                date: meta?.UpdatedAt?.split("T")[0]
-                  .split("-")
-                  .reverse()
-                  .join("."),
-                time: meta?.UpdatedAt?.split("T")[1]
-                  .split(".")[0]
-                  .split(":")
-                  .slice(0, 2)
-                  .join(":"),
-              })}
-            </div>
-          </div>
-        </form>
-      </Form>
-    )
-  );
-}
-
-export function stringToBoolean(value: string | undefined | null): boolean {
-  return value?.toLowerCase() === "true";
-}
-
-export function booleanToString(value: boolean): string {
-  return value ? "true" : "false";
-}
+import { toast } from "sonner";
+import { useForm } from "react-hook-form";
+import { zodResolver } from "@hookform/resolvers/zod";
+import * as z from "zod";
+import { Button } from "@/components/ui/button";
+import {
+  Form,
+  FormControl,
+  FormField,
+  FormItem,
+  FormLabel,
+} from "@/components/ui/form";
+import { Input } from "@/components/ui/input";
+import { Textarea } from "@/components/ui/textarea";
+import { useTranslation } from "react-i18next";
+import { ChevronDown, ChevronUp, SquarePen } from "lucide-react";
+import {
+  Tooltip,
+  TooltipContent,
+  TooltipProvider,
+  TooltipTrigger,
+} from "../ui/tooltip";
+import { RadioGroup, RadioGroupItem } from "../ui/radio-group";
+import { useEffect, useState } from "react";
+import { useMutation, useQuery, useQueryClient } from "@tanstack/react-query";
+import {
+  GetAllEntities,
+  GetEntityDetails,
+  GetGlobalLastUpdateTimestamp,
+  UpdateEntityFieldsString,
+} from "../../../wailsjs/go/main/Core";
+import {
+  Select,
+  SelectTrigger,
+  SelectValue,
+  SelectContent,
+  SelectItem,
+} from "@/components/ui/select";
+
+import data from "@/assets/dependency.json";
+import { TagsInput } from "../ui/tags-input";
+import { useContext } from "@/store";
+import { json } from "stream/consumers";
+
+export function LineForm({ entityId }: { entityId: string }) {
+  const [meta, setMeta] = useState<{ UpdatedAt?: string; UpdatedBy?: string }>(
+    {}
+  );
+  const [observer, setObserver] = useState(0);
+  const [formReady, setFormReady] = useState(false);
+  const { dbState } = useContext();
+
+  useEffect(() => {
+    (async () => {
+      const line = await GetEntityDetails("line", entityId);
+      setMeta({ UpdatedAt: line.UpdatedAt, UpdatedBy: line.UpdatedBy });
+      const json = JSON.parse(localStorage.getItem(entityId) ?? "{}");
+      form.reset({
+        Name: json.Name ?? line.Name ?? "",
+        Comment: json.Comment ?? line.Comment ?? "",
+        StatusColor: json.StatusColor ?? line.StatusColor ?? "empty",
+        AssemblyArea: json.AssemblyArea ?? line.AssemblyArea ?? "",
+      });
+      setFormReady(true);
+      queryClient.invalidateQueries({
+        queryKey: ["line", entityId],
+      });
+    })();
+  }, [observer, dbState]);
+
+  const formSchema = z.object({
+    Name: z.string().optional(),
+    Comment: z.string().optional(),
+    StatusColor: z.string().optional(),
+    AssemblyArea: z.string().max(3).optional(),
+  });
+
+  function clearDrafts() {
+    localStorage.removeItem(entityId);
+    setObserver((prev) => prev + 1);
+  }
+
+  function checkDraftsAvailable() {
+    return localStorage.getItem(entityId) != null ? true : false;
+  }
+
+  const { t } = useTranslation();
+
+  const queryClient = useQueryClient();
+
+  const { data: line } = useQuery({
+    queryKey: ["line", entityId],
+    queryFn: async () => {
+      const values = form.getValues();
+      const res: Record<string, any> = {};
+      Object.entries(values).forEach(([key, value]) => {
+        JSON.parse(localStorage.getItem(entityId) ?? "{}")[key] != null
+          ? (res[key] = { data: value, draft: true })
+          : { data: value, draft: false };
+      });
+      return res;
+    },
+    enabled: formReady,
+  });
+
+  const { mutate: discardDrafts } = useMutation({
+    mutationFn: async () => {
+      await clearDrafts();
+    },
+    onSuccess: async () => {
+      queryClient.invalidateQueries({
+        queryKey: ["line", entityId],
+      });
+    },
+  });
+
+  const form = useForm<z.infer<typeof formSchema>>({
+    resolver: zodResolver(formSchema),
+  });
+
+  const { mutate: submitForm } = useMutation({
+    mutationFn: async () => {
+      await onSubmit();
+    },
+    onSuccess: async () => {
+      queryClient.invalidateQueries();
+    },
+  });
+
+  async function onSubmit() {
+    if (!checkDraftsAvailable()) return toast.error(t("NoDraft"));
+
+    const lastKnownUpdate = await GetGlobalLastUpdateTimestamp();
+    let changesRecord: Record<string, string> = {};
+
+    const lineDb = await GetEntityDetails("line", entityId);
+    if (!line) return;
+    Object.entries(line).forEach(([key, value]) => {
+      if (value.draft && lineDb.key != value.data) {
+        changesRecord[key] = value.data;
+      }
+    });
+
+    await UpdateEntityFieldsString(
+      String(localStorage.getItem("name")),
+      "line",
+      entityId,
+      lastKnownUpdate,
+      changesRecord
+    );
+
+    discardDrafts();
+
+    toast.success(t("SubmitSuccess", { entityType: t("line") }));
+  }
+
+  const [commentOpen, setCommentOpen] = useState(false);
+
+  return (
+    formReady && (
+      <Form {...form}>
+        <form
+          onSubmit={form.handleSubmit(() => submitForm())}
+          className="py-5 pt-7 flex flex-col gap-8"
+        >
+          <div className="flex gap-3 items-center justify-between">
+            <Button
+              variant="ghost"
+              size="icon"
+              onClick={() => setCommentOpen(commentOpen ? false : true)}
+              type="button"
+            >
+              {commentOpen ? <ChevronUp /> : <ChevronDown />}
+            </Button>
+            <div className="flex gap-3 items-center">
+              {line && line.StatusColor?.draft && <SquarePen size={15} />}
+              <FormField
+                control={form.control}
+                name="StatusColor"
+                render={({ field }) => (
+                  <FormItem>
+                    <FormControl>
+                      <RadioGroup
+                        className="flex gap-1.5"
+                        value={field.value ?? "empty"}
+                        onValueChange={(value: string) => {
+                          field.onChange(value);
+                          const json = JSON.parse(
+                            localStorage.getItem(entityId) ?? "{}"
+                          );
+                          json.StatusColor = value;
+                          localStorage.setItem(entityId, JSON.stringify(json));
+                          queryClient.invalidateQueries({
+                            queryKey: ["line", entityId],
+                          });
+                        }}
+                      >
+                        <RadioGroupItem
+                          value="empty"
+                          aria-label="empty"
+                          className="size-6 border bg-background"
+                        />
+                        <RadioGroupItem
+                          value="red"
+                          aria-label="red"
+                          className="size-6 border bg-red-500"
+                        />
+                        <RadioGroupItem
+                          value="amber"
+                          aria-label="amber"
+                          className="size-6 border bg-amber-500"
+                        />
+                        <RadioGroupItem
+                          value="emerald"
+                          aria-label="emerald"
+                          className="size-6 border bg-emerald-500"
+                        />
+                      </RadioGroup>
+                    </FormControl>
+                  </FormItem>
+                )}
+              />
+            </div>
+          </div>
+          {commentOpen && (
+            <div className="flex flex-col gap-3">
+              <div className="flex gap-3 ">
+                <FormLabel>{t("Comment")}</FormLabel>
+                {line && line.Comment?.draft && <SquarePen size={15} />}
+              </div>
+
+              <FormField
+                control={form.control}
+                name="Comment"
+                render={({ field }) => (
+                  <FormItem>
+                    <FormControl>
+                      <Textarea
+                        {...field}
+                        value={field.value ?? ""}
+                        onChange={(e) => {
+                          field.onChange(e.target.value);
+                          const json = JSON.parse(
+                            localStorage.getItem(entityId) ?? "{}"
+                          );
+                          json.Comment = e.target.value;
+                          localStorage.setItem(entityId, JSON.stringify(json));
+                          queryClient.invalidateQueries({
+                            queryKey: ["line", entityId],
+                          });
+                        }}
+                        className="h-32 resize-none"
+                      />
+                    </FormControl>
+                  </FormItem>
+                )}
+              />
+            </div>
+          )}
+
+          <FormField
+            control={form.control}
+            name="Name"
+            render={({ field }) => (
+              <FormItem>
+                <div className="flex gap-3">
+                  <FormLabel>{t("Name")}</FormLabel>
+                  {line && line.Name?.draft && <SquarePen size={15} />}
+                </div>
+                <FormControl>
+                  <Input
+                    {...field}
+                    value={field.value ?? ""}
+                    onChange={(e) => {
+                      field.onChange(e.target.value);
+                      const json = JSON.parse(
+                        localStorage.getItem(entityId) ?? "{}"
+                      );
+                      json.Name = e.target.value;
+                      localStorage.setItem(entityId, JSON.stringify(json));
+                      queryClient.invalidateQueries({
+                        queryKey: ["line", entityId],
+                      });
+                    }}
+                  />
+                </FormControl>
+              </FormItem>
+            )}
+          />
+
+          <FormField
+            control={form.control}
+            name="AssemblyArea"
+            render={({ field }) => (
+              <FormItem>
+                <div className="flex gap-3">
+                  <FormLabel>{t("AssemblyArea")}</FormLabel>
+                  {line && line.AssemblyArea?.draft && <SquarePen size={15} />}
+                </div>
+                <FormControl>
+                  <Input
+                    {...field}
+                    value={field.value ?? ""}
+                    onChange={(e) => {
+                      field.onChange(e.target.value);
+                      const json = JSON.parse(
+                        localStorage.getItem(entityId) ?? "{}"
+                      );
+                      json.AssemblyArea = e.target.value;
+                      localStorage.setItem(entityId, JSON.stringify(json));
+                      queryClient.invalidateQueries({
+                        queryKey: ["line", entityId],
+                      });
+                    }}
+                  />
+                </FormControl>
+              </FormItem>
+            )}
+          />
+          <div className="flex gap-5 justify-center">
+            <Button
+              variant="outline"
+              type="button"
+              onClick={async () => discardDrafts()}
+              className="w-full"
+            >
+              {t("Discard")}
+            </Button>
+            <Button variant="outline" type="submit" className="w-full">
+              {t("Submit")}
+            </Button>
+          </div>
+          <div className="flex justify-center items-center">
+            <div className="max-w-80 text-center italic text-sm">
+              {t("EntityMetaData", {
+                name: meta?.UpdatedBy,
+                date: meta?.UpdatedAt?.split("T")[0]
+                  .split("-")
+                  .reverse()
+                  .join("."),
+                time: meta?.UpdatedAt?.split("T")[1]
+                  .split(".")[0]
+                  .split(":")
+                  .slice(0, 2)
+                  .join(":"),
+              })}
+            </div>
+          </div>
+        </form>
+      </Form>
+    )
+  );
+}
+
+export function StationForm({ entityId }: { entityId: string }) {
+  const [meta, setMeta] = useState<{ UpdatedAt?: string; UpdatedBy?: string }>(
+    {}
+  );
+  const [observer, setObserver] = useState(0);
+  const [formReady, setFormReady] = useState(false);
+  const { dbState } = useContext();
+
+  useEffect(() => {
+    (async () => {
+      const station = await GetEntityDetails("station", entityId);
+      setMeta({ UpdatedAt: station.UpdatedAt, UpdatedBy: station.UpdatedBy });
+      const json = JSON.parse(localStorage.getItem(entityId) ?? "{}");
+      form.reset({
+        Name: json.Name ?? station.Name ?? "",
+        Comment: json.Comment ?? station.Comment ?? "",
+        StatusColor: json.StatusColor ?? station.StatusColor ?? "empty",
+        Description: json.Description ?? station.Description ?? "",
+        StationType: json.StationType ?? station.StationType ?? "",     
+      });
+      setFormReady(true);
+      queryClient.invalidateQueries({
+        queryKey: ["station", entityId],
+      });
+    })();
+  }, [observer, dbState]);
+
+  const formSchema = z.object({
+    Name: z.string().optional(),
+    Comment: z.string().optional(),
+    StatusColor: z.string().optional(),
+    Description: z.string().optional(),
+    StationType: z.string().optional(),
+    SerialOrParallel: z.string().optional(),
+  });
+
+  function clearDrafts() {
+    localStorage.removeItem(entityId);
+    setObserver((prev) => prev + 1);
+  }
+
+  function checkDraftsAvailable() {
+    return localStorage.getItem(entityId) != null ? true : false;
+  }
+
+  const { t } = useTranslation();
+
+  const queryClient = useQueryClient();
+
+  const { data: station } = useQuery({
+    queryKey: ["station", entityId],
+    queryFn: async () => {
+      const values = form.getValues();
+      const res: Record<string, any> = {};
+      Object.entries(values).forEach(([key, value]) => {
+        JSON.parse(localStorage.getItem(entityId) ?? "{}")[key] != null
+          ? (res[key] = { data: value, draft: true })
+          : { data: value, draft: false };
+      });
+      return res;
+    },
+    enabled: formReady,
+  });
+
+  const { mutate: discardDrafts } = useMutation({
+    mutationFn: async () => {
+      await clearDrafts();
+    },
+    onSuccess: async () => {
+      queryClient.invalidateQueries({
+        queryKey: ["station", entityId],
+      });
+    },
+  });
+
+  const form = useForm<z.infer<typeof formSchema>>({
+    resolver: zodResolver(formSchema),
+  });
+
+  const { mutate: submitForm } = useMutation({
+    mutationFn: async () => {
+      await onSubmit();
+    },
+    onSuccess: async () => {
+      queryClient.invalidateQueries();
+    },
+  });
+
+  async function onSubmit() {
+    if (!checkDraftsAvailable()) return toast.error(t("NoDraft"));
+
+    const lastKnownUpdate = await GetGlobalLastUpdateTimestamp();
+    let changesRecord: Record<string, string> = {};
+
+    const stationDb = await GetEntityDetails("station", entityId);
+    if (!station) return;
+    Object.entries(station).forEach(([key, value]) => {
+      if (value.draft && stationDb.key != value.data) {
+        changesRecord[key] = value.data;
+      }
+    });
+
+    await UpdateEntityFieldsString(
+      String(localStorage.getItem("name")),
+      "station",
+      entityId,
+      lastKnownUpdate,
+      changesRecord
+    );
+
+    discardDrafts();
+
+    toast.success(t("SubmitSuccess", { entityType: t("station") }));
+  }
+
+  const [commentOpen, setCommentOpen] = useState(false);
+
+  return (
+    formReady && (
+      <Form {...form}>
+        <form
+          onSubmit={form.handleSubmit(() => submitForm())}
+          className="py-5 pt-7 flex flex-col gap-8"
+        >
+          <div className="flex gap-3 items-center justify-between">
+            <Button
+              variant="ghost"
+              size="icon"
+              onClick={() => setCommentOpen(commentOpen ? false : true)}
+              type="button"
+            >
+              {commentOpen ? <ChevronUp /> : <ChevronDown />}
+            </Button>
+            <div className="flex gap-3 items-center">
+              {station && station.StatusColor?.draft && <SquarePen size={15} />}
+              <FormField
+                control={form.control}
+                name="StatusColor"
+                render={({ field }) => (
+                  <FormItem>
+                    <FormControl>
+                      <RadioGroup
+                        className="flex gap-1.5"
+                        value={field.value ?? "empty"}
+                        onValueChange={(value: string) => {
+                          field.onChange(value);
+                          const json = JSON.parse(
+                            localStorage.getItem(entityId) ?? "{}"
+                          );
+                          json.StatusColor = value;
+                          localStorage.setItem(entityId, JSON.stringify(json));
+                          queryClient.invalidateQueries({
+                            queryKey: ["station", entityId],
+                          });
+                        }}
+                      >
+                        <RadioGroupItem
+                          value="empty"
+                          aria-label="empty"
+                          className="size-6 border bg-background"
+                        />
+                        <RadioGroupItem
+                          value="red"
+                          aria-label="red"
+                          className="size-6 border bg-red-500"
+                        />
+                        <RadioGroupItem
+                          value="amber"
+                          aria-label="amber"
+                          className="size-6 border bg-amber-500"
+                        />
+                        <RadioGroupItem
+                          value="emerald"
+                          aria-label="emerald"
+                          className="size-6 border bg-emerald-500"
+                        />
+                      </RadioGroup>
+                    </FormControl>
+                  </FormItem>
+                )}
+              />
+            </div>
+          </div>
+          {commentOpen && (
+            <div className="flex flex-col gap-3">
+              <div className="flex gap-3 ">
+                <FormLabel>{t("Comment")}</FormLabel>
+                {station && station.Comment?.draft && <SquarePen size={15} />}
+              </div>
+
+              <FormField
+                control={form.control}
+                name="Comment"
+                render={({ field }) => (
+                  <FormItem>
+                    <FormControl>
+                      <Textarea
+                        {...field}
+                        value={field.value ?? ""}
+                        onChange={(e) => {
+                          field.onChange(e.target.value);
+                          const json = JSON.parse(
+                            localStorage.getItem(entityId) ?? "{}"
+                          );
+                          json.Comment = e.target.value;
+                          localStorage.setItem(entityId, JSON.stringify(json));
+                          queryClient.invalidateQueries({
+                            queryKey: ["station", entityId],
+                          });
+                        }}
+                        className="h-32 resize-none"
+                      />
+                    </FormControl>
+                  </FormItem>
+                )}
+              />
+            </div>
+          )}
+
+          <FormField
+            control={form.control}
+            name="Name"
+            render={({ field }) => (
+              <FormItem>
+                <div className="flex gap-3">
+                  <FormLabel>{t("Name")}</FormLabel>
+                  {station && station.Name?.draft && <SquarePen size={15} />}
+                </div>
+                <FormControl>
+                  <Input
+                    {...field}
+                    value={field.value ?? ""}
+                    onChange={(e) => {
+                      field.onChange(e.target.value);
+                      const json = JSON.parse(
+                        localStorage.getItem(entityId) ?? "{}"
+                      );
+                      json.Name = e.target.value;
+                      localStorage.setItem(entityId, JSON.stringify(json));
+                      queryClient.invalidateQueries({
+                        queryKey: ["station", entityId],
+                      });
+                    }}
+                  />
+                </FormControl>
+              </FormItem>
+            )}
+          />
+
+          <FormField
+            control={form.control}
+            name="Description"
+            render={({ field }) => (
+              <FormItem>
+                <div className="flex gap-3">
+                  <FormLabel>{t("Station Description")}</FormLabel>
+                  {station && station.Description?.draft && (
+                    <SquarePen size={15} />
+                  )}
+                </div>
+                <FormControl>
+                  <Input
+                    {...field}
+                    value={field.value ?? ""}
+                    onChange={(e) => {
+                      field.onChange(e.target.value);
+                      const json = JSON.parse(
+                        localStorage.getItem(entityId) ?? "{}"
+                      );
+                      json.Description = e.target.value;
+                      localStorage.setItem(entityId, JSON.stringify(json));
+                      queryClient.invalidateQueries({
+                        queryKey: ["station", entityId],
+                      });
+                    }}
+                  />
+                </FormControl>
+              </FormItem>
+            )}
+          />
+          <FormField
+            control={form.control}
+            name="StationType"
+            render={({ field }) => (
+              <FormItem>
+                <div className="flex gap-3">
+                  <FormLabel>{t("Station Type")}</FormLabel>
+                  {station && station.StationType?.draft && (
+                    <SquarePen size={15} />
+                  )}
+                </div>
+                <Select
+                  value={field.value ?? ""}
+                  onValueChange={(value) => {
+                    field.onChange(value);
+                    const json = JSON.parse(
+                      localStorage.getItem(entityId) ?? "{}"
+                    );
+                    json.StationType = value;
+                    localStorage.setItem(entityId, JSON.stringify(json));
+                    queryClient.invalidateQueries({
+                      queryKey: ["station", entityId],
+                    });
+                  }}
+                >
+                  <FormControl>
+                    <SelectTrigger>
+                      <SelectValue placeholder={t("StationType Placeholder")} />
+                    </SelectTrigger>
+                  </FormControl>
+                  <SelectContent>
+                    <SelectItem value="none">-</SelectItem>
+                    {data.StationTypes.map((stationtype) => {
+                    
+                      return (
+                        (
+                          <SelectItem
+                            key={"ST_" + stationtype.id}
+                            value={stationtype.id}
+                          >
+                            {t("ST_" + String(stationtype.id) + "_Name")}
+                          </SelectItem>
+                        )
+                      );
+                    })}
+                  </SelectContent>
+                </Select>
+              </FormItem>
+            )}
+          />
+
+          <div className="flex gap-5 justify-center">
+            <Button
+              variant="outline"
+              type="button"
+              onClick={async () => discardDrafts()}
+              className="w-full"
+            >
+              {t("Discard")}
+            </Button>
+            <Button variant="outline" type="submit" className="w-full">
+              {t("Submit")}
+            </Button>
+          </div>
+          <div className="flex justify-center items-center">
+            <div className="max-w-80 text-center italic text-sm">
+              {t("EntityMetaData", {
+                name: meta?.UpdatedBy,
+                date: meta?.UpdatedAt?.split("T")[0]
+                  .split("-")
+                  .reverse()
+                  .join("."),
+                time: meta?.UpdatedAt?.split("T")[1]
+                  .split(".")[0]
+                  .split(":")
+                  .slice(0, 2)
+                  .join(":"),
+              })}
+            </div>
+          </div>
+        </form>
+      </Form>
+    )
+  );
+}
+
+export function ToolForm({ entityId }: { entityId: string }) {
+  const [meta, setMeta] = useState<{ UpdatedAt?: string; UpdatedBy?: string }>(
+    {}
+  );
+  const [observer, setObserver] = useState(0);
+  const [formReady, setFormReady] = useState(false);
+  const { dbState } = useContext();
+
+  useEffect(() => {
+    (async () => {
+      const tool = await GetEntityDetails("tool", entityId);
+      setMeta({ UpdatedAt: tool.UpdatedAt, UpdatedBy: tool.UpdatedBy });
+      const json = JSON.parse(localStorage.getItem(entityId) ?? "{}");
+      form.reset({
+        Name: json.Name ?? tool.Name ?? "",
+        Comment: json.Comment ?? tool.Comment ?? "",
+        StatusColor: json.StatusColor ?? tool.StatusColor ?? "empty",
+        Description: json.Description ?? tool.Description ?? "",
+        IpAddressDevice: json.IpAddressDevice ?? tool.IpAddressDevice ?? "",
+        SPSPLCNameSPAService:
+          json.SPSPLCNameSPAService ?? tool.SPSPLCNameSPAService ?? "",
+        SPSDBNoSend: json.SPSDBNoSend ?? tool.SPSDBNoSend ?? "",
+        SPSDBNoReceive: json.SPSDBNoReceive ?? tool.SPSDBNoReceive ?? "",
+        SPSPreCheck: json.SPSPreCheck ?? tool.SPSPreCheck ?? "",
+        SPSAddressInReceiveDB:
+          json.SPSAddressInReceiveDB ?? tool.SPSAddressInReceiveDB ?? "",
+        SPSAddressInSendDB:
+          json.SPSAddressInSendDB ?? tool.SPSAddressInSendDB ?? "",
+        ToolClass: json.ToolClass ?? tool.ToolClass ?? "",
+        ToolType: json.ToolType ?? tool.ToolType ?? "",
+      });
+      setSpsChecked(
+        json.SPSPLCNameSPAService ||
+          tool.SPSPLCNameSPAService ||
+          json.SPSDBNoSend ||
+          tool.SPSDBNoSend ||
+          json.SPSDBNoReceive ||
+          tool.SPSDBNoReceive ||
+          json.SPSPreCheck ||
+          tool.SPSPreCheck ||
+          json.SPSAddressInReceiveDB ||
+          tool.SPSAddressInReceiveDB ||
+          json.SPSAddressInSendDB ||
+          tool.SPSAddressInSendDB
+      );
+      setFormReady(true);
+      queryClient.invalidateQueries({
+        queryKey: ["tool", entityId],
+      });
+    })();
+  }, [observer, dbState]);
+
+  function resetSps() {
+    const json = JSON.parse(localStorage.getItem(entityId) ?? "{}");
+    json.SPSPLCNameSPAService = "";
+    json.SPSDBNoSend = "";
+    json.SPSDBNoReceive = "";
+    json.SPSPreCheck = "";
+    json.SPSAddressInReceiveDB = "";
+    json.SPSAddressInSendDB = "";
+    localStorage.setItem(entityId, JSON.stringify(json));
+    setObserver((prev) => prev + 1);
+  }
+
+  const formSchema = z.object({
+    Name: z.string().optional(),
+    Comment: z.string().optional(),
+    StatusColor: z.string().optional(),
+    Description: z.string().optional(),
+    IpAddressDevice: z
+      .string()
+      .optional()
+      .refine(
+        (ip) =>
+          ip === "" ||
+          /^(?:(?:25[0-5]|2[0-4][0-9]|[01]?[0-9][0-9]?)\.){3}(?:25[0-5]|2[0-4][0-9]|[01]?[0-9][0-9]?)$/.test(
+            ip ?? ""
+          )
+      ),
+    SPSPLCNameSPAService: z.string().optional(),
+    SPSDBNoSend: z.string().optional(),
+    SPSDBNoReceive: z.string().optional(),
+    SPSPreCheck: z.string().optional(),
+    SPSAddressInReceiveDB: z.string().optional(),
+    SPSAddressInSendDB: z.string().optional(),
+    ToolClass: z.string().optional(),
+    ToolType: z.string().optional(),
+  });
+
+  function clearDrafts() {
+    localStorage.removeItem(entityId);
+    setObserver((prev) => prev + 1);
+  }
+
+  function checkDraftsAvailable() {
+    return localStorage.getItem(entityId) != null ? true : false;
+  }
+
+  const { t } = useTranslation();
+
+  const queryClient = useQueryClient();
+
+  const { data: tool } = useQuery({
+    queryKey: ["tool", entityId],
+    queryFn: async () => {
+      const values = form.getValues();
+      const res: Record<string, any> = {};
+      Object.entries(values).forEach(([key, value]) => {
+        JSON.parse(localStorage.getItem(entityId) ?? "{}")[key] != null
+          ? (res[key] = { data: value, draft: true })
+          : { data: value, draft: false };
+      });
+      return res;
+    },
+    enabled: formReady,
+  });
+
+  const { mutate: discardDrafts } = useMutation({
+    mutationFn: async () => {
+      clearDrafts();
+    },
+    onSuccess: async () => {
+      queryClient.invalidateQueries({
+        queryKey: ["tool", entityId],
+      });
+    },
+  });
+
+  const form = useForm<z.infer<typeof formSchema>>({
+    resolver: zodResolver(formSchema),
+  });
+
+  const { mutate: submitForm } = useMutation({
+    mutationFn: async () => {
+      await onSubmit();
+    },
+    onSuccess: async () => {
+      queryClient.invalidateQueries();
+    },
+  });
+
+  async function onSubmit() {
+    if (!checkDraftsAvailable()) return toast.error(t("NoDraft"));
+
+    const lastKnownUpdate = await GetGlobalLastUpdateTimestamp();
+    let changesRecord: Record<string, string> = {};
+
+    let resetChildTemplate = false;
+    const toolDb = await GetEntityDetails("tool", entityId);
+    if (!tool) return;
+    Object.entries(tool).forEach(([key, value]) => {
+      if (value.draft && toolDb.key != value.data) {
+        if (key == "ToolClass") resetChildTemplate = true;
+        changesRecord[key] = String(value.data);
+      }
+    });
+
+    if (resetChildTemplate) {
+      const operations = await GetAllEntities("operation", entityId);
+      if (operations) {
+        operations.forEach(async ({ ID }) => {
+          UpdateEntityFieldsString(
+            String(localStorage.getItem("name")),
+            "operation",
+            ID,
+            lastKnownUpdate,
+            {
+              Template: "none",
+              DecisionClass: "none",
+              VerificationClass: "none",
+              GenerationClass: "none",
+              SavingClass: "none",
+            }
+          );
+          const json = JSON.parse(localStorage.getItem(ID) ?? "{}");
+
+          delete json.Template;
+          delete json.DecisionClass;
+          delete json.VerificationClass;
+          delete json.GenerationClass;
+          delete json.SavingClass;
+          if (JSON.stringify(json) != "{}") {
+            localStorage.setItem(ID, JSON.stringify(json));
+          }
+        });
+      }
+    }
+
+    await UpdateEntityFieldsString(
+      String(localStorage.getItem("name")),
+      "tool",
+      entityId,
+      lastKnownUpdate,
+      changesRecord
+    );
+
+    discardDrafts();
+
+    toast.success(t("SubmitSuccess", { entityType: t("tool") }));
+  }
+
+  const [commentOpen, setCommentOpen] = useState(false);
+  const [spsChecked, setSpsChecked] = useState(false);
+
+  return (
+    formReady && (
+      <Form {...form}>
+        <form
+          onSubmit={form.handleSubmit(() => submitForm())}
+          className="py-5 pt-7 flex flex-col gap-8"
+        >
+          <div className="flex gap-3 items-center justify-between">
+            <Button
+              variant="ghost"
+              size="icon"
+              onClick={() => setCommentOpen(commentOpen ? false : true)}
+              type="button"
+            >
+              {commentOpen ? <ChevronUp /> : <ChevronDown />}
+            </Button>
+            <div className="flex gap-3 items-center">
+              {tool && tool.StatusColor?.draft && <SquarePen size={15} />}
+              <FormField
+                control={form.control}
+                name="StatusColor"
+                render={({ field }) => (
+                  <FormItem>
+                    <FormControl>
+                      <RadioGroup
+                        className="flex gap-1.5"
+                        value={field.value ?? "empty"}
+                        onValueChange={(value: string) => {
+                          field.onChange(value);
+                          const json = JSON.parse(
+                            localStorage.getItem(entityId) ?? "{}"
+                          );
+                          json.StatusColor = value;
+                          localStorage.setItem(entityId, JSON.stringify(json));
+                          queryClient.invalidateQueries({
+                            queryKey: ["tool", entityId],
+                          });
+                        }}
+                      >
+                        <RadioGroupItem
+                          value="empty"
+                          aria-label="empty"
+                          className="size-6 border bg-background"
+                        />
+                        <RadioGroupItem
+                          value="red"
+                          aria-label="red"
+                          className="size-6 border bg-red-500"
+                        />
+                        <RadioGroupItem
+                          value="amber"
+                          aria-label="amber"
+                          className="size-6 border bg-amber-500"
+                        />
+                        <RadioGroupItem
+                          value="emerald"
+                          aria-label="emerald"
+                          className="size-6 border bg-emerald-500"
+                        />
+                      </RadioGroup>
+                    </FormControl>
+                  </FormItem>
+                )}
+              />
+            </div>
+          </div>
+          {commentOpen && (
+            <div className="flex flex-col gap-3">
+              <div className="flex gap-3 ">
+                <FormLabel>{t("Comment")}</FormLabel>
+                {tool && tool.Comment?.draft && <SquarePen size={15} />}
+              </div>
+
+              <FormField
+                control={form.control}
+                name="Comment"
+                render={({ field }) => (
+                  <FormItem>
+                    <FormControl>
+                      <Textarea
+                        {...field}
+                        value={field.value ?? ""}
+                        onChange={(e) => {
+                          field.onChange(e.target.value);
+                          const json = JSON.parse(
+                            localStorage.getItem(entityId) ?? "{}"
+                          );
+                          json.Comment = e.target.value;
+                          localStorage.setItem(entityId, JSON.stringify(json));
+                          queryClient.invalidateQueries({
+                            queryKey: ["operation", entityId],
+                          });
+                        }}
+                        className="h-32 resize-none"
+                      />
+                    </FormControl>
+                  </FormItem>
+                )}
+              />
+            </div>
+          )}
+
+          <FormField
+            control={form.control}
+            name="Name"
+            render={({ field }) => (
+              <FormItem>
+                <div className="flex gap-3">
+                  <FormLabel>{t("Name")}</FormLabel>
+                  {tool && tool.Name?.draft && <SquarePen size={15} />}
+                </div>
+                <FormControl>
+                  <Input
+                    {...field}
+                    value={field.value ?? ""}
+                    onChange={(e) => {
+                      field.onChange(e.target.value);
+                      const json = JSON.parse(
+                        localStorage.getItem(entityId) ?? "{}"
+                      );
+                      json.Name = e.target.value;
+                      localStorage.setItem(entityId, JSON.stringify(json));
+                      queryClient.invalidateQueries({
+                        queryKey: ["tool", entityId],
+                      });
+                    }}
+                  />
+                </FormControl>
+              </FormItem>
+            )}
+          />
+
+          <FormField
+            control={form.control}
+            name="Description"
+            render={({ field }) => (
+              <FormItem>
+                <div className="flex gap-3">
+                  <FormLabel>{t("Operation Description")}</FormLabel>
+                  {tool && tool.Description?.draft && <SquarePen size={15} />}
+                </div>
+                <FormControl>
+                  <Input
+                    {...field}
+                    value={field.value ?? ""}
+                    onChange={(e) => {
+                      field.onChange(e.target.value);
+                      const json = JSON.parse(
+                        localStorage.getItem(entityId) ?? "{}"
+                      );
+                      json.Description = e.target.value;
+                      localStorage.setItem(entityId, JSON.stringify(json));
+                      queryClient.invalidateQueries({
+                        queryKey: ["tool", entityId],
+                      });
+                    }}
+                  />
+                </FormControl>
+              </FormItem>
+            )}
+          />
+
+          <FormField
+            control={form.control}
+            name="ToolClass"
+            render={({ field }) => (
+              <FormItem>
+                <div className="flex gap-3">
+                  <FormLabel>{t("Tool Class")}</FormLabel>
+                  {tool && tool.ToolClass?.draft && <SquarePen size={15} />}
+                </div>
+                <Select
+                  value={field.value ?? ""}
+                  onValueChange={(value) => {
+                    field.onChange(value);
+                    const json = JSON.parse(
+                      localStorage.getItem(entityId) ?? "{}"
+                    );
+                    json.ToolClass = value;
+                    localStorage.setItem(entityId, JSON.stringify(json));
+                    queryClient.invalidateQueries({
+                      queryKey: ["tool", entityId],
+                    });
+                  }}
+                >
+                  <FormControl>
+                    <SelectTrigger>
+                      <SelectValue placeholder={t("ToolClass Placeholder")} />
+                    </SelectTrigger>
+                  </FormControl>
+                  <SelectContent>
+                    <SelectItem value="none">-</SelectItem>
+                    {data.ToolClasses.map((toolclass) => {
+                      let skip = true;
+                      toolclass.toolTypeIds.every((tt) => {
+                        if (
+                          !form.getValues().ToolType ||
+                          form.getValues().ToolType == "none"
+                        ) {
+                          skip = false;
+                          return false;
+                        } else if (form.getValues().ToolType == tt) {
+                          skip = false;
+                          return false;
+                        }
+                        return true;
+                      });
+
+                      return (
+                        !skip && (
+                          <SelectItem
+                            key={"TC_" + toolclass.id}
+                            value={toolclass.id}
+                          >
+                            {t("TC_" + String(toolclass.id) + "_ToolClassName")}
+                          </SelectItem>
+                        )
+                      );
+                    })}
+                  </SelectContent>
+                </Select>
+              </FormItem>
+            )}
+          />
+
+          <FormField
+            control={form.control}
+            name="ToolType"
+            render={({ field }) => (
+              <FormItem>
+                <div className="flex gap-3">
+                  <FormLabel>{t("Tool Type")}</FormLabel>
+                  {tool && tool.ToolType?.draft && <SquarePen size={15} />}
+                </div>
+                <Select
+                  value={field.value ?? ""}
+                  onValueChange={(value) => {
+                    field.onChange(value);
+                    const json = JSON.parse(
+                      localStorage.getItem(entityId) ?? "{}"
+                    );
+                    json.ToolType = value;
+                    localStorage.setItem(entityId, JSON.stringify(json));
+                    queryClient.invalidateQueries({
+                      queryKey: ["tool", entityId],
+                    });
+                  }}
+                >
+                  <FormControl>
+                    <SelectTrigger>
+                      <SelectValue placeholder={t("ToolType Placeholder")} />
+                    </SelectTrigger>
+                  </FormControl>
+                  <SelectContent>
+                    <SelectItem value="none">-</SelectItem>
+                    {data.ToolTypes.map((tooltype) => {
+                      let skip = true;
+
+                      if (
+                        !form.getValues().ToolClass ||
+                        form.getValues().ToolClass == "none"
+                      )
+                        skip = false;
+                      else if (
+                        form.getValues().ToolClass == tooltype.toolClassId
+                      )
+                        skip = false;
+
+                      return (
+                        !skip && (
+                          <TooltipProvider key={"TT_" + tooltype.id}>
+                            <Tooltip>
+                              <TooltipTrigger asChild>
+                                <SelectItem
+                                  key={"TT_" + tooltype.id}
+                                  value={tooltype.id}
+                                >
+                                  {t(
+                                    "TT_" +
+                                      String(tooltype.id) +
+                                      "_" +
+                                      String(tooltype.toolClassId) +
+                                      "_Description"
+                                  )}
+                                </SelectItem>
+                              </TooltipTrigger>
+                              <TooltipContent>
+                                <div className="max-w-md">
+                                  {t(
+                                    "TT_" +
+                                      String(tooltype.id) +
+                                      "_" +
+                                      String(tooltype.toolClassId) +
+                                      "_HelpText"
+                                  )}
+                                </div>
+                              </TooltipContent>
+                            </Tooltip>
+                          </TooltipProvider>
+                        )
+                      );
+                    })}
+                  </SelectContent>
+                </Select>
+              </FormItem>
+            )}
+          />
+
+          <FormField
+            control={form.control}
+            name="IpAddressDevice"
+            render={({ field }) => (
+              <FormItem>
+                <div className="flex gap-3">
+                  <FormLabel>{t("IpAddressDevice")}</FormLabel>
+                  {tool && tool.IpAddressDevice?.draft && (
+                    <SquarePen size={15} />
+                  )}
+                </div>
+                <FormControl>
+                  <Input
+                    {...field}
+                    value={field.value ?? ""}
+                    onChange={(e) => {
+                      field.onChange(e.target.value);
+                      const json = JSON.parse(
+                        localStorage.getItem(entityId) ?? "{}"
+                      );
+                      json.IpAddressDevice = e.target.value;
+                      localStorage.setItem(entityId, JSON.stringify(json));
+                      queryClient.invalidateQueries({
+                        queryKey: ["tool", entityId],
+                      });
+                    }}
+                  />
+                </FormControl>
+              </FormItem>
+            )}
+          />
+
+          <div
+            className="flex flex-row items-center gap-2 rounded-md pl-4 border hover:cursor-pointer h-10"
+            onClick={async () => (
+              spsChecked && resetSps(), setSpsChecked((checked) => !checked)
+            )}
+          >
+            <input
+              type="checkbox"
+              checked={!!spsChecked}
+              readOnly
+              className="hover:cursor-pointer"
+            />
+            <FormLabel className="hover:cursor-pointer">
+              {t("ToolWithSPS")}
+            </FormLabel>
+          </div>
+          {spsChecked && (
+            <>
+              <FormField
+                control={form.control}
+                name="SPSPLCNameSPAService"
+                render={({ field }) => (
+                  <FormItem>
+                    <div className="flex gap-3">
+                      <FormLabel>{t("SPSPLCNameSPAService")}</FormLabel>
+                      {tool && tool.SPSPLCNameSPAService?.draft && (
+                        <SquarePen size={15} />
+                      )}
+                    </div>
+                    <FormControl>
+                      <Input
+                        {...field}
+                        value={field.value ?? ""}
+                        onChange={(e) => {
+                          field.onChange(e.target.value);
+                          const json = JSON.parse(
+                            localStorage.getItem(entityId) ?? "{}"
+                          );
+                          json.SPSPLCNameSPAService = e.target.value;
+                          localStorage.setItem(entityId, JSON.stringify(json));
+                          queryClient.invalidateQueries({
+                            queryKey: ["tool", entityId],
+                          });
+                        }}
+                      />
+                    </FormControl>
+                  </FormItem>
+                )}
+              />
+
+              <FormField
+                control={form.control}
+                name="SPSDBNoSend"
+                render={({ field }) => (
+                  <FormItem>
+                    <div className="flex gap-3">
+                      <FormLabel>{t("SPSDBNoSend")}</FormLabel>
+                      {tool && tool.SPSDBNoSend?.draft && (
+                        <SquarePen size={15} />
+                      )}
+                    </div>
+                    <FormControl>
+                      <Input
+                        {...field}
+                        value={field.value ?? ""}
+                        onChange={(e) => {
+                          field.onChange(e.target.value);
+                          const json = JSON.parse(
+                            localStorage.getItem(entityId) ?? "{}"
+                          );
+                          json.SPSDBNoSend = e.target.value;
+                          localStorage.setItem(entityId, JSON.stringify(json));
+                          queryClient.invalidateQueries({
+                            queryKey: ["tool", entityId],
+                          });
+                        }}
+                      />
+                    </FormControl>
+                  </FormItem>
+                )}
+              />
+
+              <FormField
+                control={form.control}
+                name="SPSDBNoReceive"
+                render={({ field }) => (
+                  <FormItem>
+                    <div className="flex gap-3">
+                      <FormLabel>{t("SPSDBNoReceive")}</FormLabel>
+                      {tool && tool.SPSDBNoReceive?.draft && (
+                        <SquarePen size={15} />
+                      )}
+                    </div>
+                    <FormControl>
+                      <Input
+                        {...field}
+                        value={field.value ?? ""}
+                        onChange={(e) => {
+                          field.onChange(e.target.value);
+                          const json = JSON.parse(
+                            localStorage.getItem(entityId) ?? "{}"
+                          );
+                          json.SPSDBNoReceive = e.target.value;
+                          localStorage.setItem(entityId, JSON.stringify(json));
+                          queryClient.invalidateQueries({
+                            queryKey: ["tool", entityId],
+                          });
+                        }}
+                      />
+                    </FormControl>
+                  </FormItem>
+                )}
+              />
+
+              <FormField
+                control={form.control}
+                name="SPSPreCheck"
+                render={({ field }) => (
+                  <FormItem>
+                    <div className="flex gap-3">
+                      <FormLabel>{t("SPSPreCheck")}</FormLabel>
+                      {tool && tool.SPSPreCheck?.draft && (
+                        <SquarePen size={15} />
+                      )}
+                    </div>
+                    <FormControl>
+                      <Input
+                        {...field}
+                        value={field.value ?? ""}
+                        onChange={(e) => {
+                          field.onChange(e.target.value);
+                          const json = JSON.parse(
+                            localStorage.getItem(entityId) ?? "{}"
+                          );
+                          json.SPSPreCheck = e.target.value;
+                          localStorage.setItem(entityId, JSON.stringify(json));
+                          queryClient.invalidateQueries({
+                            queryKey: ["tool", entityId],
+                          });
+                        }}
+                      />
+                    </FormControl>
+                  </FormItem>
+                )}
+              />
+
+              <FormField
+                control={form.control}
+                name="SPSAddressInSendDB"
+                render={({ field }) => (
+                  <FormItem>
+                    <div className="flex gap-3">
+                      <FormLabel>{t("SPSAddressInSendDB")}</FormLabel>
+                      {tool && tool.SPSAddressInSendDB?.draft && (
+                        <SquarePen size={15} />
+                      )}
+                    </div>
+                    <FormControl>
+                      <Input
+                        {...field}
+                        value={field.value ?? ""}
+                        onChange={(e) => {
+                          field.onChange(e.target.value);
+                          const json = JSON.parse(
+                            localStorage.getItem(entityId) ?? "{}"
+                          );
+                          json.SPSAddressInSendDB = e.target.value;
+                          localStorage.setItem(entityId, JSON.stringify(json));
+                          queryClient.invalidateQueries({
+                            queryKey: ["tool", entityId],
+                          });
+                        }}
+                      />
+                    </FormControl>
+                  </FormItem>
+                )}
+              />
+
+              <FormField
+                control={form.control}
+                name="SPSAddressInReceiveDB"
+                render={({ field }) => (
+                  <FormItem>
+                    <div className="flex gap-3">
+                      <FormLabel>{t("SPSAddressInReceiveDB")}</FormLabel>
+                      {tool && tool.SPSAddressInReceiveDB?.draft && (
+                        <SquarePen size={15} />
+                      )}
+                    </div>
+                    <FormControl>
+                      <Input
+                        {...field}
+                        value={field.value ?? ""}
+                        onChange={(e) => {
+                          field.onChange(e.target.value);
+                          const json = JSON.parse(
+                            localStorage.getItem(entityId) ?? "{}"
+                          );
+                          json.SPSAddressInReceiveDB = e.target.value;
+                          localStorage.setItem(entityId, JSON.stringify(json));
+                          queryClient.invalidateQueries({
+                            queryKey: ["tool", entityId],
+                          });
+                        }}
+                      />
+                    </FormControl>
+                  </FormItem>
+                )}
+              />
+            </>
+          )}
+          <div className="flex gap-5 justify-center">
+            <Button
+              variant="outline"
+              type="button"
+              onClick={async () => discardDrafts()}
+              className="w-full"
+            >
+              {t("Discard")}
+            </Button>
+            <Button variant="outline" type="submit" className="w-full">
+              {t("Submit")}
+            </Button>
+          </div>
+          <div className="flex justify-center items-center">
+            <div className="max-w-80 text-center italic text-sm">
+              {t("EntityMetaData", {
+                name: meta?.UpdatedBy,
+                date: meta?.UpdatedAt?.split("T")[0]
+                  .split("-")
+                  .reverse()
+                  .join("."),
+                time: meta?.UpdatedAt?.split("T")[1]
+                  .split(".")[0]
+                  .split(":")
+                  .slice(0, 2)
+                  .join(":"),
+              })}
+            </div>
+          </div>
+        </form>
+      </Form>
+    )
+  );
+}
+
+export function OperationForm({ entityId }: { entityId: string }) {
+  const SeOrPar = data.SerialOrParallel;
+  const [meta, setMeta] = useState<{ UpdatedAt?: string; UpdatedBy?: string }>(
+    {}
+  );
+  const [observer, setObserver] = useState(0);
+  const [formReady, setFormReady] = useState(false);
+  const { dbState } = useContext();
+
+  const [parentTool, setParentTool] = useState<any>();
+  const [parentStation, setParentStation] = useState<any>();
+
+  useEffect(() => {
+    (async () => {
+      const operation = await GetEntityDetails("operation", entityId);
+      const parentId = operation.ParentID;
+      setParentTool(await GetEntityDetails("tool", parentId));
+
+      setMeta({
+        UpdatedAt: operation.UpdatedAt,
+        UpdatedBy: operation.UpdatedBy,
+      });
+
+      const json = JSON.parse(localStorage.getItem(entityId) ?? "{}");
+
+      const jsonDecisionCriteria =
+        json.DecisionCriteria && json.DecisionCriteria.split("|");
+      const operationDecisionCriteria =
+        operation.DecisionCriteria && operation.DecisionCriteria.split("|");
+
+      form.reset({
+        Name: json.Name ?? operation.Name ?? "",
+        Comment: json.Comment ?? operation.Comment ?? "",
+        StatusColor: json.StatusColor ?? operation.StatusColor ?? "empty",
+        Description: json.Description ?? operation.Description ?? "",
+        SequenceGroup: json.SequenceGroup ?? operation.SequenceGroup ?? "",
+        Sequence: json.Sequence ?? operation.Sequence ?? "",
+        AlwaysPerform: json.AlwaysPerform ?? operation.AlwaysPerform ?? "",
+        QGateRelevant: json.QGateRelevant ?? operation.QGateRelevant ?? "",
+        Template: json.Template ?? operation.Template ?? "",
+        SerialOrParallel:  json.SerialOrParallel ?? operation.SerialOrParallel ?? "",
+        DecisionClass: json.DecisionClass ?? operation.DecisionClass ?? "",
+        VerificationClass:
+          json.VerificationClass ?? operation.VerificationClass ?? "",
+        GenerationClass:
+          json.GenerationClass ?? operation.GenerationClass ?? "",
+        SavingClass: json.SavingClass ?? operation.SavingClass ?? "",
+        DecisionCriteria:
+          jsonDecisionCriteria ?? operationDecisionCriteria ?? [],
+      });
+      console.log(formReady)
+      setFormReady(true);
+      queryClient.invalidateQueries({
+        queryKey: ["operation", entityId],
+      });
+    })();
+  }, [observer, dbState]);
+
+  const formSchema = z.object({
+    Name: z.string().optional(),
+    Comment: z.string().optional(),
+    StatusColor: z.string().optional(),
+    Description: z.string().optional(),
+    SequenceGroup: z.string().optional(),
+    Sequence: z.string().optional(),
+    AlwaysPerform: z.string().optional(),
+    QGateRelevant: z.string().optional(),
+    Template: z.string().optional(),
+    SerialOrParallel: z.string().optional(),
+    DecisionClass: z.string().optional(),
+    VerificationClass: z.string().optional(),
+    GenerationClass: z.string().optional(),
+    SavingClass: z.string().optional(),
+    DecisionCriteria: z.array(z.string()).optional(),
+  });
+  function clearDrafts() {
+    localStorage.removeItem(entityId);
+    setObserver((prev) => prev + 1);
+  }
+
+  function checkDraftsAvailable() {
+    return localStorage.getItem(entityId) != null ? true : false;
+  }
+
+  const { t } = useTranslation();
+
+  const queryClient = useQueryClient();
+
+  const { data: operation } = useQuery({
+    queryKey: ["operation", entityId],
+    queryFn: async () => {
+      const values = form.getValues();
+      const res: Record<string, any> = {};
+      Object.entries(values).forEach(([key, value]) => {
+        JSON.parse(localStorage.getItem(entityId) ?? "{}")[key] != null
+          ? (res[key] = { data: value, draft: true })
+          : { data: value, draft: false };
+      });
+      return res;
+    },
+    enabled: formReady,
+  });
+
+  const { mutate: discardDrafts } = useMutation({
+    mutationFn: async () => {
+      clearDrafts();
+    },
+    onSuccess: async () => {
+      queryClient.invalidateQueries({
+        queryKey: ["operation", entityId],
+      });
+    },
+  });
+
+  const form = useForm<z.infer<typeof formSchema>>({
+    resolver: zodResolver(formSchema),
+  });
+
+  const { mutate: submitForm } = useMutation({
+    mutationFn: async () => {
+      await onSubmit();
+    },
+    onSuccess: async () => {
+      queryClient.invalidateQueries();
+    },
+  });
+
+  async function onSubmit() {
+    if (!checkDraftsAvailable()) return toast.error(t("NoDraft"));
+
+    const lastKnownUpdate = await GetGlobalLastUpdateTimestamp();
+    let changesRecord: Record<string, string> = {};
+
+    const operationDb = await GetEntityDetails("operation", entityId);
+    if (!operation) return;
+    Object.entries(operation).forEach(([key, value]) => {
+      if (value.draft && operationDb.key != value.data) {
+        if (key == "DecisionCriteria") {
+          changesRecord[key] = value.data.join("|");
+          return;
+        }
+        changesRecord[key] = value.data;
+      }
+    });
+
+    await UpdateEntityFieldsString(
+      String(localStorage.getItem("name")),
+      "operation",
+      entityId,
+      lastKnownUpdate,
+      changesRecord
+    );
+
+    discardDrafts();
+
+    toast.success(t("SubmitSuccess", { entityType: t("operation") }));
+  }
+
+  const [commentOpen, setCommentOpen] = useState(false);
+  return (
+    formReady && (
+      <Form {...form}>
+        <form
+          onSubmit={form.handleSubmit(() => submitForm())}
+          className="py-5 pt-7 flex flex-col gap-8"
+        >
+          <div className="flex gap-3 items-center justify-between">
+            <Button
+              variant="ghost"
+              size="icon"
+              onClick={() => setCommentOpen(commentOpen ? false : true)}
+              type="button"
+            >
+              {commentOpen ? <ChevronUp /> : <ChevronDown />}
+            </Button>
+            <div className="flex gap-3 items-center">
+              {operation && operation.StatusColor?.draft && (
+                <SquarePen size={15} />
+              )}
+              <FormField
+                control={form.control}
+                name="StatusColor"
+                render={({ field }) => (
+                  <FormItem>
+                    <FormControl>
+                      <RadioGroup
+                        className="flex gap-1.5"
+                        value={field.value ?? "empty"}
+                        onValueChange={(value: string) => {
+                          field.onChange(value);
+                          const json = JSON.parse(
+                            localStorage.getItem(entityId) ?? "{}"
+                          );
+                          json.StatusColor = value;
+                          localStorage.setItem(entityId, JSON.stringify(json));
+                          queryClient.invalidateQueries({
+                            queryKey: ["operation", entityId],
+                          });
+                        }}
+                      >
+                        <RadioGroupItem
+                          value="empty"
+                          aria-label="empty"
+                          className="size-6 border bg-background"
+                        />
+                        <RadioGroupItem
+                          value="red"
+                          aria-label="red"
+                          className="size-6 border bg-red-500"
+                        />
+                        <RadioGroupItem
+                          value="amber"
+                          aria-label="amber"
+                          className="size-6 border bg-amber-500"
+                        />
+                        <RadioGroupItem
+                          value="emerald"
+                          aria-label="emerald"
+                          className="size-6 border bg-emerald-500"
+                        />
+                      </RadioGroup>
+                    </FormControl>
+                  </FormItem>
+                )}
+              />
+            </div>
+          </div>
+          {commentOpen && (
+            <div className="flex flex-col gap-3">
+              <div className="flex gap-3 ">
+                <FormLabel>{t("Comment")}</FormLabel>
+                {operation && operation.Comment?.draft && (
+                  <SquarePen size={15} />
+                )}
+              </div>
+
+              <FormField
+                control={form.control}
+                name="Comment"
+                render={({ field }) => (
+                  <FormItem>
+                    <FormControl>
+                      <Textarea
+                        {...field}
+                        value={field.value ?? ""}
+                        onChange={(e) => {
+                          field.onChange(e.target.value);
+                          const json = JSON.parse(
+                            localStorage.getItem(entityId) ?? "{}"
+                          );
+                          json.Comment = e.target.value;
+                          localStorage.setItem(entityId, JSON.stringify(json));
+                          queryClient.invalidateQueries({
+                            queryKey: ["operation", entityId],
+                          });
+                        }}
+                        className="h-32 resize-none"
+                      />
+                    </FormControl>
+                  </FormItem>
+                )}
+              />
+            </div>
+          )}
+
+          <FormField
+            control={form.control}
+            name="Name"
+            render={({ field }) => (
+              <FormItem>
+                <div className="flex gap-3">
+                  <FormLabel>{t("Name")}</FormLabel>
+                  {operation && operation.Name?.draft && (
+                    <SquarePen size={15} />
+                  )}
+                </div>
+                <FormControl>
+                  <Input
+                    {...field}
+                    value={field.value ?? ""}
+                    onChange={(e) => {
+                      field.onChange(e.target.value);
+                      const json = JSON.parse(
+                        localStorage.getItem(entityId) ?? "{}"
+                      );
+                      json.Name = e.target.value;
+                      localStorage.setItem(entityId, JSON.stringify(json));
+                      queryClient.invalidateQueries({
+                        queryKey: ["operation", entityId],
+                      });
+                    }}
+                  />
+                </FormControl>
+              </FormItem>
+            )}
+          />
+
+          <FormField
+            control={form.control}
+            name="Description"
+            render={({ field }) => (
+              <FormItem>
+                <div className="flex gap-3">
+                  <FormLabel>{t("Operation Description")}</FormLabel>
+                  {operation && operation.Description?.draft && (
+                    <SquarePen size={15} />
+                  )}
+                </div>
+                <FormControl>
+                  <Input
+                    {...field}
+                    value={field.value ?? ""}
+                    onChange={(e) => {
+                      field.onChange(e.target.value);
+                      const json = JSON.parse(
+                        localStorage.getItem(entityId) ?? "{}"
+                      );
+                      json.Description = e.target.value;
+                      localStorage.setItem(entityId, JSON.stringify(json));
+                      queryClient.invalidateQueries({
+                        queryKey: ["operation", entityId],
+                      });
+                    }}
+                  />
+                </FormControl>
+              </FormItem>
+            )}
+          />
+
+          <FormField
+            control={form.control}
+            name="Template"
+            render={({ field }) => (
+              <FormItem>
+                <div className="flex gap-3">
+                  <FormLabel>{t("Template")}</FormLabel>
+                  {operation && operation.Template?.draft && (
+                    <SquarePen size={15} />
+                  )}
+                </div>
+                <Select
+                  value={field.value ?? ""}
+                  onValueChange={(value) => {
+                    field.onChange(value);
+                    const json = JSON.parse(
+                      localStorage.getItem(entityId) ?? "{}"
+                    );
+                    json.Template = value;
+                    if (value == "none") {
+                      json.DecisionClass = value;
+                      json.VerificationClass = value;
+                      json.GenerationClass = value;
+                      json.SavingClass = value;
+                      localStorage.setItem(entityId, JSON.stringify(json));
+                      setObserver((prev) => prev + 1);
+                    }
+                    localStorage.setItem(entityId, JSON.stringify(json));
+                    queryClient.invalidateQueries({
+                      queryKey: ["operation", entityId],
+                    });
+                  }}
+                >
+                  <FormControl>
+                    <SelectTrigger>
+                      <SelectValue placeholder={t("Template Placeholder")} />
+                    </SelectTrigger>
+                  </FormControl>
+                  <SelectContent>
+                    <SelectItem value="none">-</SelectItem>
+                    {data.Templates.map((template) => {
+                      let skip = true;
+                      template.toolClassesIds.every((tc) => {
+                        if (!parentTool?.ToolClass) return false;
+                        else if (parentTool?.ToolClass == tc) {
+                          skip = false;
+                          return false;
+                        }
+                        return true;
+                      });
+
+                      return (
+                        !skip && (
+                          <SelectItem
+                            key={"T_" + template.id}
+                            value={template.id}
+                          >
+                            {t("T_" + String(template.id) + "_Description")}
+                          </SelectItem>
+                        )
+                      );
+                    })}
+                  </SelectContent>
+                </Select>
+              </FormItem>
+            )}
+          />
+                    
+         <FormField
+  control={form.control}
+  name="SerialOrParallel"
+  render={({ field }) => (
+    <FormItem>
+      <div className="flex gap-3">
+        <FormLabel>{t("Serial / Parallel")}</FormLabel>
+        {operation && operation.SerialOrParallel?.draft && (
+          <SquarePen size={15} />
+        )}
+      </div>
+      <Select
+        value={field.value ?? ""}
+        onValueChange={(value) => {
+          field.onChange(value);
+          const json = JSON.parse(localStorage.getItem(entityId) ?? "{}");
+          if (value === "" || value === "none") {
+            delete json.SerialOrParallel;
+          } else {
+            json.SerialOrParallel = value;
+          }
+          localStorage.setItem(entityId, JSON.stringify(json));
+          queryClient.invalidateQueries({
+            queryKey: ["operation", entityId],
+          });
+        }}
+      >
+        <FormControl>
+          <SelectTrigger>
+            <SelectValue placeholder={t("SOP Placeholder")} />
+          </SelectTrigger>
+        </FormControl>
+        <SelectContent>
+          <SelectItem value="none">-</SelectItem>
+          {data.SerialOrParallel.map((serialorparallel) => {
+            let skip = true;
+            serialorparallel.stationTypes.every((st) => {
+              if (
+                !parentStation?.StationType ||
+                parentStation.StationType == "none"
+              ) {
+                skip = false;
+                return false;
+              } else if (parentStation.StationType == st) {
+                skip = false;
+                return false;
+              }
+              return true;
+            });
+
+            return (
+              !skip && (
+                <SelectItem
+                  key={"SOP_" + serialorparallel.id}
+                  value={serialorparallel.id}
+                >
+                  {t("SOP_" + String(serialorparallel.id) + "_name")}
+                </SelectItem>
+              )
+            );
+          })}
+        </SelectContent>
+      </Select>
+    </FormItem>
+  )}
+/>
+
+          <FormField
+            control={form.control}
+            name="SequenceGroup"
+            render={({ field }) => (
+              <FormItem>
+                <div className="flex gap-3">
+                  <FormLabel>{t("SequenceGroup")}</FormLabel>
+                  {operation && operation.SequenceGroup?.draft && (
+                    <SquarePen size={15} />
+                  )}
+                </div>
+                <FormControl>
+                  <Input
+                    {...field}
+                    value={field.value ?? ""}
+                    onChange={(e) => {
+                      field.onChange(e.target.value);
+                      const json = JSON.parse(
+                        localStorage.getItem(entityId) ?? "{}"
+                      );
+                      json.SequenceGroup = e.target.value;
+                      localStorage.setItem(entityId, JSON.stringify(json));
+                      queryClient.invalidateQueries({
+                        queryKey: ["operation", entityId],
+                      });
+                    }}
+                  />
+                </FormControl>
+              </FormItem>
+            )}
+          />
+
+          <FormField
+            control={form.control}
+            name="Sequence"
+            render={({ field }) => (
+              <FormItem>
+                <div className="flex gap-3">
+                  <FormLabel>{t("Sequence")}</FormLabel>
+                  {operation && operation.Sequence?.draft && (
+                    <SquarePen size={15} />
+                  )}
+                </div>
+                <FormControl>
+                  <Input
+                    {...field}
+                    value={field.value ?? ""}
+                    onChange={(e) => {
+                      field.onChange(e.target.value);
+                      const json = JSON.parse(
+                        localStorage.getItem(entityId) ?? "{}"
+                      );
+                      json.Sequence = e.target.value;
+                      localStorage.setItem(entityId, JSON.stringify(json));
+                      queryClient.invalidateQueries({
+                        queryKey: ["operation", entityId],
+                      });
+                    }}
+                  />
+                </FormControl>
+              </FormItem>
+            )}
+          />
+
+          <FormField
+            control={form.control}
+            name="AlwaysPerform"
+            render={({ field }) => (
+              <FormItem>
+                <div className="flex gap-3">
+                  <FormLabel>{t("AlwaysPerform")}</FormLabel>
+                  {operation && operation.AlwaysPerform?.draft && (
+                    <SquarePen size={15} />
+                  )}
+                </div>
+                <FormControl>
+                  <Input
+                    {...field}
+                    value={field.value ?? ""}
+                    onChange={(e) => {
+                      field.onChange(e.target.value);
+                      const json = JSON.parse(
+                        localStorage.getItem(entityId) ?? "{}"
+                      );
+                      json.AlwaysPerform = e.target.value;
+                      localStorage.setItem(entityId, JSON.stringify(json));
+                      queryClient.invalidateQueries({
+                        queryKey: ["operation", entityId],
+                      });
+                    }}
+                  />
+                </FormControl>
+              </FormItem>
+            )}
+          />
+
+          <FormField
+            control={form.control}
+            name="QGateRelevant"
+            render={({ field }) => (
+              <FormItem>
+                <div className="flex gap-3">
+                  <FormLabel>{t("QGateRelevant")}</FormLabel>
+                  {operation && operation.QGateRelevant?.draft && (
+                    <SquarePen size={15} />
+                  )}
+                </div>
+                <Select
+                  value={field.value ?? ""}
+                  onValueChange={(value) => {
+                    field.onChange(value);
+                    const json = JSON.parse(
+                      localStorage.getItem(entityId) ?? "{}"
+                    );
+                    json.QGateRelevant = value;
+                    localStorage.setItem(entityId, JSON.stringify(json));
+                    queryClient.invalidateQueries({
+                      queryKey: ["operation", entityId],
+                    });
+                  }}
+                >
+                  <FormControl>
+                    <SelectTrigger>
+                      <SelectValue
+                        placeholder={t("QGateRelevant Placeholder")}
+                      />
+                    </SelectTrigger>
+                  </FormControl>
+                  <SelectContent>
+                    <SelectItem value="none">-</SelectItem>
+                    {data.QGateRelevant.map((qgaterelevant) => {
+                      return (
+                        <SelectItem
+                          key={"QR" + qgaterelevant.id}
+                          value={qgaterelevant.id}
+                        >
+                          {t("QR_" + String(qgaterelevant.id) + "_name")}
+                        </SelectItem>
+                      );
+                    })}
+                  </SelectContent>
+                </Select>
+              </FormItem>
+            )}
+          />
+
+          <FormField
+            control={form.control}
+            name="DecisionClass"
+            render={({ field }) => (
+              <FormItem>
+                <div className="flex gap-3">
+                  <FormLabel>{t("OperationClassDecision")}</FormLabel>
+                  {operation && operation.DecisionClass?.draft && (
+                    <SquarePen size={15} />
+                  )}
+                </div>
+                <Select
+                  value={field.value ?? ""}
+                  onValueChange={(value) => {
+                    field.onChange(value);
+                    const json = JSON.parse(
+                      localStorage.getItem(entityId) ?? "{}"
+                    );
+                    json.DecisionClass = value;
+                    localStorage.setItem(entityId, JSON.stringify(json));
+                    queryClient.invalidateQueries({
+                      queryKey: ["operation", entityId],
+                    });
+                  }}
+                >
+                  <FormControl>
+                    <SelectTrigger>
+                      <SelectValue placeholder={t("Decision Placeholder")} />
+                    </SelectTrigger>
+                  </FormControl>
+                  <SelectContent>
+                    <SelectItem value="none">-</SelectItem>
+                    {data.DecisionClasses.map((decisionclass) => {
+                      let skip = true;
+
+                      decisionclass.templateIds.every((t) => {
+                        if (form.getValues().Template == t) {
+                          skip = false;
+                          return false;
+                        }
+                        return true;
+                      });
+
+                      return (
+                        !skip && (
+                          <TooltipProvider
+                            key={"OC_DECISION_" + decisionclass.id}
+                          >
+                            <Tooltip>
+                              <TooltipTrigger asChild>
+                                <SelectItem
+                                  key={"OC_DECISION_" + decisionclass.id}
+                                  value={decisionclass.id}
+                                >
+                                  {t(
+                                    "OC_DECISION_" +
+                                      String(decisionclass.id) +
+                                      "_ClassDescription"
+                                  )}
+                                </SelectItem>
+                              </TooltipTrigger>
+                              <TooltipContent>
+                                <div className="max-w-md">
+                                  {t(
+                                    "OC_DECISION_" +
+                                      String(decisionclass.id) +
+                                      "_HelpText"
+                                  )}
+                                </div>
+                              </TooltipContent>
+                            </Tooltip>
+                          </TooltipProvider>
+                        )
+                      );
+                    })}
+                  </SelectContent>
+                </Select>
+              </FormItem>
+            )}
+          />
+
+          <FormField
+            control={form.control}
+            name="VerificationClass"
+            render={({ field }) => (
+              <FormItem>
+                <div className="flex gap-3">
+                  <FormLabel>{t("OperationClassVerification")}</FormLabel>
+                  {operation && operation.VerificationClass?.draft && (
+                    <SquarePen size={15} />
+                  )}
+                </div>
+                <Select
+                  value={field.value ?? ""}
+                  onValueChange={(value) => {
+                    field.onChange(value);
+                    const json = JSON.parse(
+                      localStorage.getItem(entityId) ?? "{}"
+                    );
+                    json.VerificationClass = value;
+                    localStorage.setItem(entityId, JSON.stringify(json));
+                    queryClient.invalidateQueries({
+                      queryKey: ["operation", entityId],
+                    });
+                  }}
+                >
+                  <FormControl>
+                    <SelectTrigger>
+                      <SelectValue
+                        placeholder={t("Verification Placeholder")}
+                      />
+                    </SelectTrigger>
+                  </FormControl>
+                  <SelectContent>
+                    <SelectItem value="none">-</SelectItem>
+                    {data.VerificationClasses.map((verificationclass) => {
+                      let skip = true;
+                      if (
+                        form.getValues().Template ==
+                        verificationclass.templateId
+                      )
+                        skip = false;
+
+                      return (
+                        !skip && (
+                          <TooltipProvider
+                            key={"OC_VERIFICATION_" + verificationclass.id}
+                          >
+                            <Tooltip>
+                              <TooltipTrigger asChild>
+                                <SelectItem
+                                  key={
+                                    "OC_VERIFICATION_" + verificationclass.id
+                                  }
+                                  value={verificationclass.id}
+                                >
+                                  {t(
+                                    "OC_VERIFICATION_" +
+                                      String(verificationclass.id) +
+                                      "_" +
+                                      String(verificationclass.templateId) +
+                                      "_ClassDescription"
+                                  )}
+                                </SelectItem>
+                              </TooltipTrigger>
+                              <TooltipContent>
+                                <div className="max-w-md">
+                                  {t(
+                                    "OC_VERIFICATION_" +
+                                      String(verificationclass.id) +
+                                      "_" +
+                                      String(verificationclass.templateId) +
+                                      "_HelpText"
+                                  )}
+                                </div>
+                              </TooltipContent>
+                            </Tooltip>
+                          </TooltipProvider>
+                        )
+                      );
+                    })}
+                  </SelectContent>
+                </Select>
+              </FormItem>
+            )}
+          />
+
+          <FormField
+            control={form.control}
+            name="GenerationClass"
+            render={({ field }) => (
+              <FormItem>
+                <div className="flex gap-3">
+                  <FormLabel>{t("OperationClassGeneration")}</FormLabel>
+                  {operation && operation.GenerationClass?.draft && (
+                    <SquarePen size={15} />
+                  )}
+                </div>
+                <Select
+                  value={field.value ?? ""}
+                  onValueChange={(value) => {
+                    field.onChange(value);
+                    const json = JSON.parse(
+                      localStorage.getItem(entityId) ?? "{}"
+                    );
+                    json.GenerationClass = value;
+                    localStorage.setItem(entityId, JSON.stringify(json));
+                    queryClient.invalidateQueries({
+                      queryKey: ["operation", entityId],
+                    });
+                  }}
+                >
+                  <FormControl>
+                    <SelectTrigger>
+                      <SelectValue placeholder={t("Generation Placeholder")} />
+                    </SelectTrigger>
+                  </FormControl>
+                  <SelectContent>
+                    <SelectItem value="none">-</SelectItem>
+                    {data.GenerationClasses.map((generationclass) => {
+                      let skip = true;
+                      if (
+                        form.getValues().Template == generationclass.templateId
+                      )
+                        skip = false;
+
+                      return (
+                        !skip && (
+                          <TooltipProvider
+                            key={"OC_GENERATION_" + generationclass.id}
+                          >
+                            <Tooltip>
+                              <TooltipTrigger asChild>
+                                <SelectItem
+                                  key={"OC_GENERATION_" + generationclass.id}
+                                  value={generationclass.id}
+                                >
+                                  {t(
+                                    "OC_GENERATION_" +
+                                      String(generationclass.id) +
+                                      "_" +
+                                      String(generationclass.templateId) +
+                                      "_ClassDescription"
+                                  )}
+                                </SelectItem>
+                              </TooltipTrigger>
+                              <TooltipContent>
+                                <div className="max-w-md">
+                                  {t(
+                                    "OC_GENERATION_" +
+                                      String(generationclass.id) +
+                                      "_" +
+                                      String(generationclass.templateId) +
+                                      "_HelpText"
+                                  )}
+                                </div>
+                              </TooltipContent>
+                            </Tooltip>
+                          </TooltipProvider>
+                        )
+                      );
+                    })}
+                  </SelectContent>
+                </Select>
+              </FormItem>
+            )}
+          />
+
+          <FormField
+            control={form.control}
+            name="SavingClass"
+            render={({ field }) => (
+              <FormItem>
+                <div className="flex gap-3">
+                  <FormLabel>{t("OperationClassSaving")}</FormLabel>
+                  {operation && operation.SavingClass?.draft && (
+                    <SquarePen size={15} />
+                  )}
+                </div>
+                <Select
+                  value={field.value ?? ""}
+                  onValueChange={(value) => {
+                    field.onChange(value);
+                    const json = JSON.parse(
+                      localStorage.getItem(entityId) ?? "{}"
+                    );
+                    json.SavingClass = value;
+                    localStorage.setItem(entityId, JSON.stringify(json));
+                    queryClient.invalidateQueries({
+                      queryKey: ["operation", entityId],
+                    });
+                  }}
+                >
+                  <FormControl>
+                    <SelectTrigger>
+                      <SelectValue placeholder={t("Saving Placeholder")} />
+                    </SelectTrigger>
+                  </FormControl>
+                  <SelectContent>
+                    <SelectItem value="none">-</SelectItem>
+                    {data.SavingClasses.map((savingclass) => {
+                      let skip = true;
+                      if (form.getValues().Template == savingclass.templateId)
+                        skip = false;
+
+                      return (
+                        !skip && (
+                          <TooltipProvider key={"OC_SAVING_" + savingclass.id}>
+                            <Tooltip>
+                              <TooltipTrigger asChild>
+                                <SelectItem
+                                  key={"OC_SAVING_" + savingclass.id}
+                                  value={savingclass.id}
+                                >
+                                  {t(
+                                    "OC_SAVING_" +
+                                      String(savingclass.id) +
+                                      "_" +
+                                      String(savingclass.templateId) +
+                                      "_ClassDescription"
+                                  )}
+                                </SelectItem>
+                              </TooltipTrigger>
+                              <TooltipContent>
+                                <div className="max-w-md">
+                                  {t(
+                                    "OC_SAVING_" +
+                                      String(savingclass.id) +
+                                      "_" +
+                                      String(savingclass.templateId) +
+                                      "_HelpText"
+                                  )}
+                                </div>
+                              </TooltipContent>
+                            </Tooltip>
+                          </TooltipProvider>
+                        )
+                      );
+                    })}
+                  </SelectContent>
+                </Select>
+              </FormItem>
+            )}
+          />
+          <FormField
+            control={form.control}
+            name="DecisionCriteria"
+            render={({ field }) => (
+              <FormItem className="col-span-2">
+                <div className="flex gap-3">
+                  <FormLabel>{t("DecisionCriteria")}</FormLabel>
+                  {operation && operation.DecisionCriteria?.draft && (
+                    <SquarePen size={15} />
+                  )}
+                </div>
+                <FormControl>
+                  <TagsInput
+                    value={field.value ?? []}
+                    onValueChange={(value) => {
+                      field.onChange(value);
+                      const json = JSON.parse(
+                        localStorage.getItem(entityId) ?? "{}"
+                      );
+                      json.DecisionCriteria = value.join("|");
+                      localStorage.setItem(entityId, JSON.stringify(json));
+                      queryClient.invalidateQueries({
+                        queryKey: ["operation", entityId],
+                      });
+                    }}
+                    placeholder={t("Enter")}
+                  />
+                </FormControl>
+              </FormItem>
+            )}
+          />
+          <div className="flex gap-5 justify-center">
+            <Button
+              variant="outline"
+              type="button"
+              onClick={async () => discardDrafts()}
+              className="w-full"
+            >
+              {t("Discard")}
+            </Button>
+            <Button variant="outline" type="submit" className="w-full">
+              {t("Submit")}
+            </Button>
+          </div>
+
+          <div className="flex justify-center items-center">
+            <div className="max-w-80 text-center italic text-sm">
+              {t("EntityMetaData", {
+                name: meta?.UpdatedBy,
+                date: meta?.UpdatedAt?.split("T")[0]
+                  .split("-")
+                  .reverse()
+                  .join("."),
+                time: meta?.UpdatedAt?.split("T")[1]
+                  .split(".")[0]
+                  .split(":")
+                  .slice(0, 2)
+                  .join(":"),
+              })}
+            </div>
+          </div>
+        </form>
+      </Form>
+    )
+  );
+}